--- conflicted
+++ resolved
@@ -107,14 +107,9 @@
     "arrow==0.17.0",
     "attrs==20.3.0",
     "bcrypt==3.2.0",
-<<<<<<< HEAD
-    "cattrs==1.1.1",
-    "hyperlink==20.0.1",
-    "jwcrypto==0.8",
-=======
     "cattrs==1.1.2",
     "hyperlink==21.0.0",
->>>>>>> 81eed035
+    "jwcrypto==0.8",
     "klein==20.6.0",
     "PyMySQL==1.0.2",
     "pyOpenSSL==20.0.1",
