--- conflicted
+++ resolved
@@ -105,44 +105,11 @@
 # Use a requirements.txt file for ease with Dependabot and/or Requires.io
 requirements_path = project_root / "requirements" / "requirements.txt"
 install_requirements = [
-<<<<<<< HEAD
-    # Direct dependencies
-    "arrow==0.17.0",
-    "attrs==20.3.0",
-    "bcrypt==3.2.0",
-    "cattrs==1.1.2",
-    "hyperlink==21.0.0",
-    "jwcrypto==0.8",
-    "klein==20.6.0",
-    "PyMySQL==1.0.2",
-    "pyOpenSSL==20.0.1",
-    "PyYAML==5.4.1",
-    "service-identity==18.1.0",
-    "Twisted==20.3.0",
-    "zope.interface==5.2.0",
-    # Indirect dependencies
-    "Automat==20.2.0",
-    "cffi==1.14.4",
-    "characteristic==14.3.0",
-    "constantly==15.1.0",
-    "cryptography==3.3.1",
-    "idna==3.1",
-    "incremental==17.5.0",
-    "pyasn1==0.4.8",
-    "pyasn1-modules==0.2.8",
-    "pycparser==2.20",
-    "PyHamcrest==2.0.2",
-    "python-dateutil==2.8.1",
-    "six==1.15.0",
-    "Tubes==0.2.0",
-    "Werkzeug==1.0.1",
-=======
     requirement
     for requirement in (
         line.split("#", 1)[0].strip() for line in requirements_path.open()
     )
     if requirement
->>>>>>> f7f07cf2
 ]
 
 extras_requirements: dict[str, str] = {}
