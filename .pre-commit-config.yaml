--- conflicted
+++ resolved
@@ -1,11 +1,6 @@
 ci:
-<<<<<<< HEAD
-   skip:
-     - check-manifest
-=======
   skip:
     - check-manifest
->>>>>>> aca6ca2f
 
 repos:
 
@@ -23,24 +18,11 @@
           - pydocstyle==6.1.1
           - pyflakes==2.3.1
 
-<<<<<<< HEAD
-  - repo: https://github.com/myint/autoflake
-    rev: v1.4
-    hooks:
-      - id: autoflake
-        args:
-          - --in-place
-          - --remove-all-unused-imports
-          - --expand-star-imports
-          - --remove-duplicate-keys
-          - --remove-unused-variables
-=======
   - repo: https://github.com/PyCQA/isort
     rev: 5.9.3
     hooks:
     - id: isort
       args: ["--filter-files"]
->>>>>>> aca6ca2f
 
   - repo: https://github.com/asottile/pyupgrade
     rev: "v2.23.3"
