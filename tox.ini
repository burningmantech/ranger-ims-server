--- conflicted
+++ resolved
@@ -354,7 +354,6 @@
 
 
 ##
-<<<<<<< HEAD
 # Bandit security static analyzer
 ##
 
@@ -371,7 +370,9 @@
 
 commands =
     bandit -c {toxinidir}/.bandit -r {posargs:src}
-=======
+
+
+##
 # Safety dependency security checker
 ##
 
@@ -386,7 +387,6 @@
 
 commands =
     safety check
->>>>>>> fa3f6bb0
 
 
 ##
