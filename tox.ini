--- conflicted
+++ resolved
@@ -40,11 +40,7 @@
     {test,coverage}: docker==4.1.0
     {test,coverage}: hypothesis==5.1.1
     {test,coverage}: mock==3.0.5
-<<<<<<< HEAD
     coverage: {[testenv:coverage_report]deps}
-=======
-    coverage: coverage==5.0.2
->>>>>>> 20821ee1
 
 passenv =
     {test,coverage}: CI
