[tox]

envlist =
    flake8, black, mypy, bandit
    coverage-py{39}
    coverage_report
    docs
    packaging

skip_missing_interpreters = {tty:True:False}


[default]

basepython = python3.9

setenv =
    PY_MODULE=ims

    PYTHONPYCACHEPREFIX={envtmpdir}/pycache


##
# Default environment: unit tests
##

[testenv]

description = run tests

basepython =
    py:   python
    py39: python3.9
    pypy3: pypy3

deps =
    {test,coverage}: docker==4.3.1
    {test,coverage}: hypothesis==5.41.1
    {test,coverage}: mock==4.0.2
    coverage: {[testenv:coverage_report]deps}

passenv =
    {test,coverage}: CI
    {test,coverage}: IMS_TEST_*

setenv =
    {[default]setenv}

    coverage: COVERAGE_FILE={toxworkdir}/coverage.{envname}

commands =
    # Run trial without coverage
    test: trial --random=0 --logfile="{envlogdir}/trial.log" --temp-directory="{envlogdir}/trial.d" {posargs:{env:PY_MODULE}}

    # Run trial with coverage
    coverage: coverage run --source {env:PY_MODULE} "{envdir}/bin/trial" --random=0 --logfile="{envlogdir}/trial.log" --temp-directory="{envlogdir}/trial.d" {posargs:{env:PY_MODULE}}

    # Run coverage reports, ignore exit status
    coverage: - coverage report --skip-covered


##
# Lint
##

[testenv:lint]

description = run all linters

basepython = {[default]basepython}

skip_install = True

deps =
<<<<<<< HEAD
    pre-commit==2.7.1
=======
    black==20.8b1

setenv =
    BLACK_LINT_ARGS=--check --diff
>>>>>>> 029bc538

commands =
    pre-commit run {posargs:--all-files --show-diff-on-failure}


##
# Black code formatting
##

[testenv:black]

description = run Black (linter)

basepython = {[default]basepython}

skip_install = True

deps =
    black==20.8b1

setenv =
    BLACK_LINT_ARGS=--check

commands =
    black {env:BLACK_LINT_ARGS:} {posargs:setup.py src}


[testenv:black-reformat]

description  = {[testenv:black]description} and reformat
basepython   = {[testenv:black]basepython}
skip_install = {[testenv:black]skip_install}
deps         = {[testenv:black]deps}
commands     = {[testenv:black]commands}


##
# Mypy static type checking
##

[testenv:mypy]

description = run Mypy (static type checker)

basepython = {[default]basepython}

deps =
    mypy==0.790

commands =
    mypy                                       \
        --cache-dir="{toxworkdir}/mypy_cache"  \
        {tty:--pretty:}                        \
        {posargs:setup.py src}


##
# Coverage report
##

[testenv:coverage_report]

description = generate coverage report

depends = {test,coverage}-py{36,37,38,39,py3}

basepython = {[default]basepython}

skip_install = True

deps =
    coverage==5.3

setenv =
    {[default]setenv}

    COVERAGE_FILE={toxworkdir}/coverage

commands =
    coverage combine
    - coverage report
    - coverage html


##
# Codecov
##

[testenv:codecov]

description = upload coverage to Codecov

depends = {[coverage_report]depends}

basepython = python

skip_install = True

deps =
    {[testenv:coverage_report]deps}

    codecov==2.1.10

passenv =
    # See https://github.com/codecov/codecov-python/blob/master/README.md#using-tox
    # And CI-specific docs:
    #   https://help.github.com/en/articles/virtual-environments-for-github-actions#default-environment-variables
    #   https://docs.travis-ci.com/user/environment-variables#default-environment-variables
    #   https://www.appveyor.com/docs/environment-variables/
    TOXENV CODECOV_* CI
    GITHUB_*
    TRAVIS TRAVIS_*
    APPVEYOR APPVEYOR_*

setenv =
    {[testenv:coverage_report]setenv}

    COVERAGE_XML={envlogdir}/coverage_report.xml

commands =
    # Note documentation for CI variables in passenv above
    coverage combine
    coverage xml -o "{env:COVERAGE_XML}"
    codecov --file="{env:COVERAGE_XML}" --env                 \
        GITHUB_REF GITHUB_COMMIT GITHUB_USER GITHUB_WORKFLOW  \
        TRAVIS_BRANCH TRAVIS_BUILD_WEB_URL                    \
        TRAVIS_COMMIT TRAVIS_COMMIT_MESSAGE                   \
        APPVEYOR_REPO_BRANCH APPVEYOR_REPO_COMMIT             \
        APPVEYOR_REPO_COMMIT_AUTHOR_EMAIL                     \
        APPVEYOR_REPO_COMMIT_MESSAGE_EXTENDED


##
# Bandit security static analyzer
##

[testenv:bandit]

description = run Bandit (security static analyzer)

basepython = {[default]basepython}

skip_install = True

deps =
    bandit==1.6.2

commands =
    bandit -c {toxinidir}/.bandit -r {posargs:src}


##
# Safety dependency security checker
##

[testenv:safety]

description = run Safety (dependency security checker)

basepython = {[default]basepython}

deps =
    safety==1.9.0

commands =
    safety check


##
# Documentation
##

[testenv:docs]

description = build documentation

basepython = {[default]basepython}

skip_install = True

deps =
    Sphinx==3.3.0
    sphinx-rtd-theme==0.5.0

commands =
    sphinx-build                           \
        -b html -d "{envtmpdir}/doctrees"  \
        "{toxinidir}/docs"                 \
        "{toxinidir}/htmldocs"


[testenv:docs-auto]

description = build documentation and rebuild automatically

basepython = {[default]basepython}

deps =
    {[testenv:docs]deps}

    sphinx-autobuild==2020.9.1

commands =
    sphinx-autobuild                       \
        -b html -d "{envtmpdir}/doctrees"  \
        --host=localhost                   \
        "{toxinidir}/docs"                 \
        "{toxinidir}/htmldocs"


##
# Packaging
##

[testenv:packaging]

description = check for potential packaging problems

basepython = {[default]basepython}

skip_install = True

deps =
   readme-renderer==28.0
   twine==3.2.0

commands =
   pip wheel --wheel-dir "{envtmpdir}/dist" --no-deps {toxinidir}
   twine check "{envtmpdir}/dist/"*


##
# Print dependencies
##

[testenv:dependencies]

description = print dependencies

basepython = {[default]basepython}

recreate = true

deps =

commands =
    pip freeze


##
# Run the service
##

[testenv:run]

basepython = {[default]basepython}

commands =
    "{envbindir}/ims" --config="{toxinidir}/conf/imsd.conf" --log-file=- {posargs:server}<|MERGE_RESOLUTION|>--- conflicted
+++ resolved
@@ -72,48 +72,10 @@
 skip_install = True
 
 deps =
-<<<<<<< HEAD
     pre-commit==2.7.1
-=======
-    black==20.8b1
-
-setenv =
-    BLACK_LINT_ARGS=--check --diff
->>>>>>> 029bc538
 
 commands =
     pre-commit run {posargs:--all-files --show-diff-on-failure}
-
-
-##
-# Black code formatting
-##
-
-[testenv:black]
-
-description = run Black (linter)
-
-basepython = {[default]basepython}
-
-skip_install = True
-
-deps =
-    black==20.8b1
-
-setenv =
-    BLACK_LINT_ARGS=--check
-
-commands =
-    black {env:BLACK_LINT_ARGS:} {posargs:setup.py src}
-
-
-[testenv:black-reformat]
-
-description  = {[testenv:black]description} and reformat
-basepython   = {[testenv:black]basepython}
-skip_install = {[testenv:black]skip_install}
-deps         = {[testenv:black]deps}
-commands     = {[testenv:black]commands}
 
 
 ##
