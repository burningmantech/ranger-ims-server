# Docs:
# https://help.github.com/en/actions/automating-your-workflow-with-github-actions



name: CI/CD

on: [push]


jobs:

  info:

    name: Workflow information
    runs-on: ubuntu-latest
    timeout-minutes: 1

    steps:

      - name: Print GitHub Context
        env:
          GITHUB_CONTEXT: ${{ toJson(github) }}
        run: echo "${GITHUB_CONTEXT}";

      - name: Print Job Context
        env:
          JOB_CONTEXT: ${{ toJson(job) }}
        run: echo "${JOB_CONTEXT}";

      - name: Print Steps Context
        env:
          STEPS_CONTEXT: ${{ toJson(steps) }}
        run: echo "${STEPS_CONTEXT}";

      - name: Print Runner Context
        env:
          RUNNER_CONTEXT: ${{ toJson(runner) }}
        run: echo "${RUNNER_CONTEXT}";

      - name: Print Strategy Context
        env:
          STRATEGY_CONTEXT: ${{ toJson(strategy) }}
        run: echo "${STRATEGY_CONTEXT}";

      - name: Print Matrix Context
        env:
          MATRIX_CONTEXT: ${{ toJson(matrix) }}
        run: echo "${MATRIX_CONTEXT}";


  flake8:

    name: Flake8 (linter)

    runs-on: ubuntu-latest
    timeout-minutes: 5

    steps:

      - name: Checkout source code
        uses: actions/checkout@v2

      - name: Install Python
        uses: actions/setup-python@v1
        with:
          python-version: "3.7"

      - name: Install Tox
        run: pip install tox;

      - name: Run Flake8
        run: tox -e flake8;


  black:

    name: Black (linter)

    runs-on: ubuntu-latest
    timeout-minutes: 5

    steps:

      - name: Checkout source code
        uses: actions/checkout@v2

      - name: Install Python
        uses: actions/setup-python@v1
        with:
          python-version: "3.7"

      - name: Install Tox
        run: pip install tox;

      - name: Run Black
        run: tox -e black;


  mypy:
    name: Mypy (static type checker)

    runs-on: ubuntu-latest
    timeout-minutes: 5

    steps:

      - name: Checkout source code
        uses: actions/checkout@v2

      - name: Install Python
        uses: actions/setup-python@v1
        with:
          python-version: "3.7"

      - name: Install Tox
        run: pip install tox;

      - name: Run Mypy
        run: tox -e mypy;


<<<<<<< HEAD
  bandit:
    name: Bandit (security static analyzer)
=======
  safety:
    name: Safety (dependency security checker)
>>>>>>> fa3f6bb0

    runs-on: ubuntu-latest
    timeout-minutes: 5

    steps:

      - name: Checkout source code
        uses: actions/checkout@v2

      - name: Install Python
        uses: actions/setup-python@v1
        with:
          python-version: "3.7"

      - name: Install Tox
        run: pip install tox;

<<<<<<< HEAD
      - name: Run Bandit
        run: tox -e bandit;
=======
      - name: Run Safety
        run: tox -e safety;
>>>>>>> fa3f6bb0


  docs:
    name: Build documentation

    runs-on: ubuntu-latest
    timeout-minutes: 5

    steps:

      - name: Checkout source code
        uses: actions/checkout@v2

      - name: Install Python
        uses: actions/setup-python@v1
        with:
          python-version: "3.7"

      - name: Install Tox
        run: pip install tox;

      - name: Build documentation
        run: tox -e docs;


  packaging:
    name: Packaging

    runs-on: ubuntu-latest
    timeout-minutes: 5

    steps:

      - name: Checkout source code
        uses: actions/checkout@v2

      - name: Install Python
        uses: actions/setup-python@v1
        with:
          python-version: "3.7"

      - name: Install Tox
        run: pip install tox;

      - name: Check packaging
        run: tox -e packaging;


  unit:
    name: Unit Tests using Python ${{ matrix.python }} on Ubuntu

    needs: [flake8, black, mypy, docs, packaging]

    runs-on: ubuntu-latest
    timeout-minutes: 30
    strategy:
      matrix:
        python: ["3.6", "3.7"]

    steps:

      - name: Checkout source code
        uses: actions/checkout@v2

      - name: Install Python
        uses: actions/setup-python@v1
        with:
          python-version: ${{ matrix.python }}

      - name: Install Tox
        run: pip install tox;

      - name: Run unit tests
        run: tox -e coverage-py,codecov;
        env:
          CODECOV_TOKEN: ${{ secrets.CODECOV_TOKEN }}
          GITHUB_REF: ${{ github.ref }}
          GITHUB_COMMIT: ${{ github.sha }}
          GITHUB_USER: ${{ github.actor }}
          GITHUB_WORKFLOW: ${{ github.workflow }}

      - name: Upload Trial log artifact
        if: failure()
        uses: actions/upload-artifact@v1
        with:
          name: trial
          path: .tox/coverage-py/log/trial.log


  docker:
    name: Build Docker image

    needs: [unit]

    runs-on: ubuntu-latest
    timeout-minutes: 10

    steps:

      - name: Checkout source code
        uses: actions/checkout@v2

      - name: Build Docker image
        run: ./bin/build;

      - name: Save Docker image
        run: docker image save ranger-ims-server:dev | gzip -9 > image.tgz;

      - name: Upload Docker image artifacts
        uses: actions/upload-artifact@v1
        with:
          name: docker
          path: image.tgz


  test-docker:

    name: Test Docker image

    needs: [docker]

    runs-on: ubuntu-latest
    timeout-minutes: 10

    steps:

      - name: Checkout source code
        uses: actions/checkout@v2

      - name: Download Docker image artifact
        uses: actions/download-artifact@v1
        with:
          name: docker

      - name: Load Docker image
        run: gzip --uncompress --stdout docker/image.tgz | docker image load;

      - name: Test Docker image
        run: ./bin/test_docker;


  deploy-staging:
    name: Deploy image built from master branch to the staging environment

    needs: [test-docker]
    if: github.ref == 'refs/heads/master'

    runs-on: ubuntu-latest
    timeout-minutes: 10

    steps:

      - name: Checkout source code
        uses: actions/checkout@v2

      - name: Download Docker image artifacts
        uses: actions/download-artifact@v1
        with:
          name: docker

      - name: Load Docker image
        run: gzip --uncompress --stdout docker/image.tgz | docker image load;

      - name: Install Python
        uses: actions/setup-python@v1
        with:
          python-version: "3.7"

      - name: Deploy to staging
        run: ./bin/deploy staging;
        env:
          # https://github.com/burningmantech/ranger-ims-server/settings/secrets
          AWS_ACCESS_KEY_ID: ${{ secrets.AWS_ACCESS_KEY_ID }}
          AWS_SECRET_ACCESS_KEY: ${{ secrets.AWS_SECRET_ACCESS_KEY }}
          AWS_DEFAULT_REGION: ${{ secrets.AWS_DEFAULT_REGION }}
          AWS_ECR_IMAGE_NAME: ${{ secrets.AWS_ECR_IMAGE_NAME }}
          AWS_ECS_CLUSTER_STAGING: rangers
          AWS_ECS_SERVICE_STAGING: ${{ secrets.AWS_ECS_SERVICE_STAGING }}
          NOTIFY_SMTP_HOST: ${{ secrets.NOTIFY_SMTP_HOST }}
          NOTIFY_SMTP_USER: ${{ secrets.NOTIFY_SMTP_USER }}
          NOTIFY_SMTP_PASSWORD: ${{ secrets.NOTIFY_SMTP_PASSWORD }}
          NOTIFY_EMAIL_RECIPIENT: ${{ secrets.NOTIFY_EMAIL_RECIPIENT }}
          NOTIFY_EMAIL_SENDER: ${{ secrets.NOTIFY_EMAIL_SENDER }}
          CI: true
          PROJECT_NAME: Ranger IMS Server
          REPOSITORY_ID: ${{ github.repository }}
          BUILD_NUMBER: 0
          BUILD_URL: https://github.com/burningmantech/ranger-ims-server/commit/${{ github.sha }}/checks
          COMMIT_ID: ${{ github.event.head_commit.id }}
          COMMIT_URL: ${{ github.event.head_commit.url }}
          COMMIT_AUTHOR_USER: ${{ github.event.head_commit.author.username }}
          COMMIT_AUTHOR_NAME: ${{ github.event.head_commit.author.name }}
          COMMIT_AUTHOR_EMAIL: ${{ github.event.head_commit.author.email }}
          COMMIT_MESSAGE: ${{ github.event.head_commit.message }}<|MERGE_RESOLUTION|>--- conflicted
+++ resolved
@@ -120,37 +120,50 @@
         run: tox -e mypy;
 
 
-<<<<<<< HEAD
   bandit:
     name: Bandit (security static analyzer)
-=======
+
+    runs-on: ubuntu-latest
+    timeout-minutes: 5
+
+    steps:
+
+      - name: Checkout source code
+        uses: actions/checkout@v2
+
+      - name: Install Python
+        uses: actions/setup-python@v1
+        with:
+          python-version: "3.7"
+
+      - name: Install Tox
+        run: pip install tox;
+
+      - name: Run Bandit
+        run: tox -e bandit;
+
+
   safety:
     name: Safety (dependency security checker)
->>>>>>> fa3f6bb0
-
-    runs-on: ubuntu-latest
-    timeout-minutes: 5
-
-    steps:
-
-      - name: Checkout source code
-        uses: actions/checkout@v2
-
-      - name: Install Python
-        uses: actions/setup-python@v1
-        with:
-          python-version: "3.7"
-
-      - name: Install Tox
-        run: pip install tox;
-
-<<<<<<< HEAD
-      - name: Run Bandit
-        run: tox -e bandit;
-=======
+
+    runs-on: ubuntu-latest
+    timeout-minutes: 5
+
+    steps:
+
+      - name: Checkout source code
+        uses: actions/checkout@v2
+
+      - name: Install Python
+        uses: actions/setup-python@v1
+        with:
+          python-version: "3.7"
+
+      - name: Install Tox
+        run: pip install tox;
+
       - name: Run Safety
         run: tox -e safety;
->>>>>>> fa3f6bb0
 
 
   docs:
