--- conflicted
+++ resolved
@@ -329,14 +329,9 @@
         jsonEvents = [
             jsonObjectFromModelObject(event)
             for event in await self.config.store.events()
-<<<<<<< HEAD
-            if Authorization.readIncidents & await authorizationsForUser(event)
-        ]
-=======
             if Authorization.readIncidents
             & await authorizationsForUser(event.id)
-        )
->>>>>>> 665a5c10
+        ]
 
         data = jsonTextFromObject(jsonEvents).encode("utf-8")
 
@@ -386,20 +381,15 @@
         """
         Incident list endpoint.
         """
-<<<<<<< HEAD
-        event = Event(id=event_id)
-
-=======
->>>>>>> 665a5c10
-        await self.config.authProvider.authorizeRequest(
-            request, eventID, Authorization.readIncidents
+        await self.config.authProvider.authorizeRequest(
+            request, event_id, Authorization.readIncidents
         )
 
         stream = buildJSONArray(
             jsonTextFromObject(jsonObjectFromModelObject(incident)).encode(
                 "utf-8"
             )
-            for incident in await self.config.store.incidents(eventID)
+            for incident in await self.config.store.incidents(event_id)
         )
 
         writeJSONStream(request, stream, None)
@@ -412,13 +402,8 @@
         """
         New incident endpoint.
         """
-<<<<<<< HEAD
-        event = Event(id=event_id)
-
-=======
->>>>>>> 665a5c10
-        await self.config.authProvider.authorizeRequest(
-            request, eventID, Authorization.writeIncidents
+        await self.config.authProvider.authorizeRequest(
+            request, event_id, Authorization.writeIncidents
         )
 
         try:
@@ -449,7 +434,7 @@
         # If not provided, set JSON event, state to new, priority to normal
 
         if IncidentJSONKey.event.value not in json:
-            json[IncidentJSONKey.event.value] = eventID
+            json[IncidentJSONKey.event.value] = event_id
 
         if IncidentJSONKey.state.value not in json:
             json[IncidentJSONKey.state.value] = IncidentStateJSONValue.new.value
@@ -501,11 +486,11 @@
 
         # Validate data
 
-        if incident.event.id != eventID:
+        if incident.event.id != event_id:
             return badRequestResponse(
                 request,
                 f"Incident's event {incident.event} does not match event ID "
-                f"in URL {eventID}",
+                f"in URL {event_id}",
             )
 
         # Store the incident
@@ -535,13 +520,8 @@
         """
         Incident endpoint.
         """
-<<<<<<< HEAD
-        event = Event(id=event_id)
-
-=======
->>>>>>> 665a5c10
-        await self.config.authProvider.authorizeRequest(
-            request, eventID, Authorization.readIncidents
+        await self.config.authProvider.authorizeRequest(
+            request, event_id, Authorization.readIncidents
         )
 
         try:
@@ -552,7 +532,7 @@
 
         try:
             incident = await self.config.store.incidentWithNumber(
-                eventID, incidentNumber
+                event_id, incidentNumber
             )
         except NoSuchIncidentError:
             return notFoundResponse(request)
@@ -570,13 +550,8 @@
         """
         Incident edit endpoint.
         """
-<<<<<<< HEAD
-        event = Event(id=event_id)
-
-=======
->>>>>>> 665a5c10
-        await self.config.authProvider.authorizeRequest(
-            request, eventID, Authorization.writeIncidents
+        await self.config.authProvider.authorizeRequest(
+            request, event_id, Authorization.writeIncidents
         )
 
         user: RangerUser = request.user  # type: ignore[attr-defined]
@@ -637,7 +612,7 @@
                 _cast = cast
             value = json.get(key.value, UNSET)
             if value is not UNSET:
-                await setter(eventID, incidentNumber, _cast(value), author)
+                await setter(event_id, incidentNumber, _cast(value), author)
 
         store = self.config.store
 
@@ -680,7 +655,7 @@
                     store.setIncident_locationDescription,
                 ):
                     cast(IncidentAttributeSetter, setter)(
-                        eventID, incidentNumber, None, author
+                        event_id, incidentNumber, None, author
                     )
             else:
                 await applyEdit(
@@ -724,7 +699,7 @@
             )
 
             await store.addReportEntriesToIncident(
-                eventID, incidentNumber, entries, author
+                event_id, incidentNumber, entries, author
             )
 
         return noContentResponse(request)
@@ -736,19 +711,14 @@
         """
         Incident reports endpoint.
         """
-<<<<<<< HEAD
-        event = Event(id=event_id)
-
-=======
->>>>>>> 665a5c10
         try:
             await self.config.authProvider.authorizeRequest(
-                request, eventID, Authorization.readIncidents
+                request, event_id, Authorization.readIncidents
             )
             limitedAccess = False
         except NotAuthorizedError:
             await self.config.authProvider.authorizeRequest(
-                request, eventID, Authorization.writeIncidentReports
+                request, event_id, Authorization.writeIncidentReports
             )
             limitedAccess = True
 
@@ -761,12 +731,12 @@
             user: RangerUser = request.user  # type: ignore[attr-defined]
             incidentReports = (
                 incidentReport
-                for incidentReport in await store.incidentReports(eventID)
+                for incidentReport in await store.incidentReports(event_id)
                 if user.ranger.handle
                 in (entry.author for entry in incidentReport.reportEntries)
             )
         elif incidentNumberText is None:
-            incidentReports = await store.incidentReports(eventID)
+            incidentReports = await store.incidentReports(event_id)
         else:
             try:
                 incidentNumber = int(incidentNumberText)
@@ -776,7 +746,7 @@
                 )
 
             incidentReports = await store.incidentReportsAttachedToIncident(
-                eventID=eventID, incidentNumber=incidentNumber
+                eventID=event_id, incidentNumber=incidentNumber
             )
 
         stream = buildJSONArray(
@@ -796,13 +766,8 @@
         """
         New incident report endpoint.
         """
-<<<<<<< HEAD
-        event = Event(id=event_id)
-
-=======
->>>>>>> 665a5c10
-        await self.config.authProvider.authorizeRequest(
-            request, eventID, Authorization.writeIncidentReports
+        await self.config.authProvider.authorizeRequest(
+            request, event_id, Authorization.writeIncidentReports
         )
 
         try:
@@ -810,11 +775,11 @@
         except JSONDecodeError as e:
             return invalidJSONResponse(request, e)
 
-        if json.get(IncidentReportJSONKey.event.value, eventID) != eventID:
+        if json.get(IncidentReportJSONKey.event.value, event_id) != event_id:
             return badRequestResponse(
                 request,
                 "Event ID mismatch: "
-                f"{json[IncidentReportJSONKey.event.value]} != {eventID}",
+                f"{json[IncidentReportJSONKey.event.value]} != {event_id}",
             )
         if json.get(IncidentReportJSONKey.incidentNumber.value):
             return badRequestResponse(
@@ -843,7 +808,7 @@
                     f"{incidentReportKey.value}",
                 )
 
-        json[IncidentReportJSONKey.event.value] = eventID
+        json[IncidentReportJSONKey.event.value] = event_id
         json[IncidentReportJSONKey.number.value] = 0
         json[IncidentReportJSONKey.created.value] = jsonNow
 
@@ -918,13 +883,8 @@
             return notFoundResponse(request)
         del number
 
-<<<<<<< HEAD
-        event = Event(id=event_id)
-
-=======
->>>>>>> 665a5c10
         incidentReport = await self.config.store.incidentReportWithNumber(
-            eventID, incidentReportNumber
+            event_id, incidentReportNumber
         )
 
         await self.config.authProvider.authorizeRequestForIncidentReport(
@@ -942,13 +902,8 @@
         """
         Incident report edit endpoint.
         """
-<<<<<<< HEAD
-        event = Event(id=event_id)
-
-=======
->>>>>>> 665a5c10
-        await self.config.authProvider.authorizeRequest(
-            request, eventID, Authorization.writeIncidentReports
+        await self.config.authProvider.authorizeRequest(
+            request, event_id, Authorization.writeIncidentReports
         )
 
         user: RangerUser = request.user  # type: ignore[attr-defined]
@@ -982,11 +937,11 @@
 
             if action == "attach":
                 await store.attachIncidentReportToIncident(
-                    incidentReportNumber, eventID, incidentNumber, author
+                    incidentReportNumber, event_id, incidentNumber, author
                 )
             elif action == "detach":
                 await store.detachIncidentReportFromIncident(
-                    incidentReportNumber, eventID, incidentNumber, author
+                    incidentReportNumber, event_id, incidentNumber, author
                 )
             else:
                 return invalidQueryResponse(request, "action", action)
@@ -1037,7 +992,7 @@
             value = json.get(key.value, UNSET)
             if value is not UNSET:
                 await setter(
-                    eventID, incidentReportNumber, _cast(value), author
+                    event_id, incidentReportNumber, _cast(value), author
                 )
 
         await applyEdit(
@@ -1063,7 +1018,7 @@
             )
 
             await store.addReportEntriesToIncidentReport(
-                eventID, incidentReportNumber, entries, author
+                event_id, incidentReportNumber, entries, author
             )
 
         return noContentResponse(request)
