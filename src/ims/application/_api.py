--- conflicted
+++ resolved
@@ -47,17 +47,12 @@
 from ims.auth import Authorization, NotAuthorizedError
 from ims.config import Configuration, URLs
 from ims.directory import DirectoryError
-<<<<<<< HEAD
 from ims.ext.json import (
     jsonTextFromObject,
     objectFromJSONBytesIO,
     objectFromJSONText,
 )
-from ims.ext.klein import ContentType, HeaderName, KleinRenderable, static
-=======
-from ims.ext.json import jsonTextFromObject, objectFromJSONBytesIO
 from ims.ext.klein import ContentType, HeaderName, static
->>>>>>> aca6ca2f
 from ims.model import (
     Event,
     Incident,
@@ -324,11 +319,7 @@
 
         authorizationsForUser = partial(
             self.config.authProvider.authorizationsForUser,
-<<<<<<< HEAD
             getattr(request, "user", None),
-=======
-            request.user,  # type: ignore[attr-defined]
->>>>>>> aca6ca2f
         )
 
         jsonEvents = [
