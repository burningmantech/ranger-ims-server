##
# See the file COPYRIGHT for copyright information.
#
# Licensed under the Apache License, Version 2.0 (the "License");
# you may not use this file except in compliance with the License.
# You may obtain a copy of the License at
#
#     http://www.apache.org/licenses/LICENSE-2.0
#
# Unless required by applicable law or agreed to in writing, software
# distributed under the License is distributed on an "AS IS" BASIS,
# WITHOUT WARRANTIES OR CONDITIONS OF ANY KIND, either express or implied.
# See the License for the specific language governing permissions and
# limitations under the License.
##

"""
Incident Management System JSON API endpoints.
"""

from datetime import datetime as DateTime, timezone as TimeZone
from enum import Enum
from functools import partial
from json import JSONDecodeError
from typing import (
    Any,
    Awaitable,
    Callable,
    ClassVar,
    Iterable,
    Mapping,
    Optional,
    cast,
)

from attr import attrs

from hyperlink import URL

from twisted.internet.defer import Deferred
from twisted.internet.error import ConnectionDone
from twisted.logger import ILogObserver, Logger
from twisted.python.failure import Failure
from twisted.web import http
from twisted.web.iweb import IRequest

from ims.auth import Authorization, NotAuthorizedError
from ims.config import Configuration, URLs
from ims.directory import DirectoryError
from ims.ext.json import (
    jsonTextFromObject,
    objectFromJSONBytesIO,
    objectFromJSONText,
)
from ims.ext.klein import ContentType, HeaderName, KleinRenderable, static
from ims.model import (
    Event,
    Incident,
    IncidentPriority,
    IncidentReport,
    IncidentState,
    ReportEntry,
)
from ims.model.json import (
    IncidentJSONKey,
    IncidentPriorityJSONValue,
    IncidentReportJSONKey,
    IncidentStateJSONValue,
    JSONCodecError,
    LocationJSONKey,
    ReportEntryJSONKey,
    RodGarettAddressJSONKey,
    jsonObjectFromModelObject,
    modelObjectFromJSONObject,
)
from ims.store import NoSuchIncidentError

from ._klein import (
    Router,
    badGatewayResponse,
    badRequestResponse,
    invalidJSONResponse,
    invalidQueryResponse,
    noContentResponse,
    notFoundResponse,
    queryValue,
)
from ._static import buildJSONArray, jsonBytes, writeJSONStream


__all__ = ("APIApplication",)


def _unprefix(url: URL) -> URL:
    prefix = URLs.api.path[:-1]
    assert url.path[: len(prefix)] == prefix, (url.path[len(prefix) :], prefix)
    return url.replace(path=url.path[len(prefix) :])


@attrs(frozen=True, auto_attribs=True, kw_only=True, eq=False)
class APIApplication:
    """
    Application with JSON API endpoints.
    """

    _log: ClassVar[Logger] = Logger()
    router: ClassVar[Router] = Router()

    config: Configuration
    storeObserver: ILogObserver

    _bag = jsonTextFromObject(
        dict(
            urls=dict(
                ping=URLs.ping.to_text(),
                bag=URLs.bag.to_text(),
                auth=URLs.auth.to_text(),
                acl=URLs.acl.to_text(),
                streets=URLs.streets.to_text(),
                personnel=URLs.personnel.to_text(),
                incidentTypes=URLs.incidentTypes.to_text(),
                events=URLs.events.to_text(),
                event=URLs.event.to_text(),
                incidents=URLs.incidents.to_text(),
                incidentNumber=URLs.incidentNumber.to_text(),
                incidentReports=URLs.incidentReports.to_text(),
                incidentReport=URLs.incidentReport.to_text(),
                eventSource=URLs.eventSource.to_text(),
            ),
        )
    ).encode("utf-8")

    @router.route(_unprefix(URLs.ping), methods=("HEAD", "GET"))
    @static
    def pingResource(self, request: IRequest) -> KleinRenderable:
        """
        Ping (health check) endpoint.
        """
        ack = b'"ack"'
        return jsonBytes(request, ack, str(hash(ack)))

    @router.route(_unprefix(URLs.bag), methods=("HEAD", "GET"))
    @static
    def bagResource(self, request: IRequest) -> KleinRenderable:
        """
        Ping (health check) endpoint.
        """
        return jsonBytes(request, self._bag, str(hash(self._bag)))

    @router.route(_unprefix(URLs.auth), methods=("POST",))
    async def authResource(self, request: IRequest) -> KleinRenderable:
        """
        Authentication endpoint.
        """
        contentType = request.getHeader(HeaderName.contentType.value)

        if contentType != ContentType.json.value:
            return badRequestResponse(
                request, f"Unsupported request Content-Type: {contentType}"
            )

        body = request.content.read()
        try:
            json = objectFromJSONText(body.decode("utf-8"))
        except JSONDecodeError as e:
            return invalidJSONResponse(request, e)

        username = json.get("identification")
        password = json.get("password")

        if username is None:
            return badRequestResponse(request, "Missing identification.")

        if password is None:
            return badRequestResponse(request, "Missing password.")

        try:
            user = await self.config.directory.lookupUser(username)
        except DirectoryError as e:
            self._log.error("Directory error: {error}", error=e)
            return badGatewayResponse(
                request, "Unable to contact directory service"
            )

        if user is None:
            self._log.debug(
                "Login failed: no such user: {username}", username=username
            )
        else:
            authProvider = self.config.authProvider
            authenticated = await authProvider.verifyPassword(user, password)
            if not authenticated:
                self._log.debug(
                    "Login failed: incorrect credentials for user: {user}",
                    user=user,
                )

            else:
                self._log.info("Issuing credentials for user {user}", user=user)
                credentials = await authProvider.credentialsForUser(
                    user, self.config.tokenLifetimeNormal
                )
                return jsonBytes(
                    request, jsonTextFromObject(credentials).encode("utf-8")
                )

        request.setResponseCode(http.UNAUTHORIZED)
        return jsonBytes(
            request,
            jsonTextFromObject(dict(status="invalid-credentials")).encode(
                "utf-8"
            ),
        )

    @router.route(_unprefix(URLs.personnel), methods=("HEAD", "GET"))
    async def personnelResource(self, request: IRequest) -> KleinRenderable:
        """
        Personnel endpoint.
        """
        await self.config.authProvider.authorizeRequest(
            request, None, Authorization.readPersonnel
        )

        stream, etag = await self.personnelData()
        writeJSONStream(request, stream, etag)
        return None

    async def personnelData(self) -> tuple[Iterable[bytes], str]:
        """
        Data for personnel endpoint.
        """
        try:
            personnel = await self.config.directory.personnel()
        except DirectoryError as e:
            self._log.error("Unable to vend personnel: {failure}", failure=e)
            personnel = ()

        return (
            buildJSONArray(
                jsonTextFromObject(jsonObjectFromModelObject(ranger)).encode(
                    "utf-8"
                )
                for ranger in personnel
            ),
            str(hash(personnel)),
        )

    @router.route(_unprefix(URLs.incidentTypes), methods=("HEAD", "GET"))
    async def incidentTypesResource(self, request: IRequest) -> KleinRenderable:
        """
        Incident types endpoint.
        """
        await self.config.authProvider.authenticateRequest(request)

        hidden = queryValue(request, "hidden") == "true"

        incidentTypes = tuple(
            await self.config.store.incidentTypes(includeHidden=hidden)
        )

        stream = buildJSONArray(
            jsonTextFromObject(incidentType).encode("utf-8")
            for incidentType in incidentTypes
        )

        writeJSONStream(request, stream, None)
        return None

    @router.route(_unprefix(URLs.incidentTypes), methods=("POST",))
    async def editIncidentTypesResource(
        self, request: IRequest
    ) -> KleinRenderable:
        """
        Incident types editing endpoint.
        """
        await self.config.authProvider.authorizeRequest(
            request, None, Authorization.imsAdmin
        )

        try:
            json = objectFromJSONBytesIO(request.content)
        except JSONDecodeError as e:
            return invalidJSONResponse(request, e)

        if type(json) is not dict:
            return badRequestResponse(request, "root: expected a dictionary.")

        adds = json.get("add", [])
        show = json.get("show", [])
        hide = json.get("hide", [])

        store = self.config.store

        if adds:
            if type(adds) is not list:
                return badRequestResponse(request, "add: expected a list.")
            for incidentType in adds:
                await store.createIncidentType(incidentType)

        if show:
            if type(show) is not list:
                return badRequestResponse(request, "show: expected a list.")
            await store.showIncidentTypes(show)

        if hide:
            if type(hide) is not list:
                return badRequestResponse(request, "hide: expected a list.")
            await store.hideIncidentTypes(hide)

        return noContentResponse(request)

    @router.route(_unprefix(URLs.events), methods=("HEAD", "GET"))
    async def eventsResource(self, request: IRequest) -> KleinRenderable:
        """
        Events endpoint.
        """
        await self.config.authProvider.authenticateRequest(request)

        authorizationsForUser = partial(
            self.config.authProvider.authorizationsForUser,
            getattr(request, "user", None),
        )

<<<<<<< HEAD
        jsonEvents = [
            jsonObjectFromModelObject(event)
            for event in await self.config.store.events()
            if Authorization.readIncidents & await authorizationsForUser(event)
        ]
=======
        events = sorted(
            event
            for event in await self.config.store.events()
            if Authorization.readIncidents & await authorizationsForUser(event)
        )
>>>>>>> f7f07cf2

        data = jsonTextFromObject(jsonEvents).encode("utf-8")

        return jsonBytes(request, data, str(hash(data)))

    @router.route(_unprefix(URLs.events), methods=("POST",))
    async def editEventsResource(self, request: IRequest) -> KleinRenderable:
        """
        Events editing endpoint.
        """
        await self.config.authProvider.authorizeRequest(
            request, None, Authorization.imsAdmin
        )

        try:
            json = objectFromJSONBytesIO(request.content)
        except JSONDecodeError as e:
            return invalidJSONResponse(request, e)

        if type(json) is not dict:
            self._log.debug(
                "Events update expected a dictionary, got {json!r}", json=json
            )
            return badRequestResponse(request, "root: expected a dictionary.")

        adds = json.get("add", [])

        store = self.config.store

        if adds:
            if type(adds) is not list:
                self._log.debug(
                    "Events add expected a list, got {adds!r}",
                    json=json,
                    adds=adds,
                )
                return badRequestResponse(request, "add: expected a list.")
            for eventID in adds:
                await store.createEvent(Event(id=eventID))

        return noContentResponse(request)

    @router.route(_unprefix(URLs.incidents), methods=("HEAD", "GET"))
    async def listIncidentsResource(
        self, request: IRequest, eventID: str
    ) -> None:
        """
        Incident list endpoint.
        """
        event = Event(id=eventID)

        await self.config.authProvider.authorizeRequest(
            request, event, Authorization.readIncidents
        )

        stream = buildJSONArray(
            jsonTextFromObject(jsonObjectFromModelObject(incident)).encode(
                "utf-8"
            )
            for incident in await self.config.store.incidents(event)
        )

        writeJSONStream(request, stream, None)
        return None

    @router.route(_unprefix(URLs.incidents), methods=("POST",))
    async def newIncidentResource(
        self, request: IRequest, eventID: str
    ) -> KleinRenderable:
        """
        New incident endpoint.
        """
        event = Event(id=eventID)

        await self.config.authProvider.authorizeRequest(
            request, event, Authorization.writeIncidents
        )

        try:
            json = objectFromJSONBytesIO(request.content)
        except JSONDecodeError as e:
            return invalidJSONResponse(request, e)

        author = request.user.shortNames[0]
        now = DateTime.now(TimeZone.utc)
        jsonNow = jsonObjectFromModelObject(now)

        # Set JSON incident number to 0
        # Set JSON incident created time to now

        for incidentKey in (
            IncidentJSONKey.number,
            IncidentJSONKey.created,
        ):
            if incidentKey.value in json:
                return badRequestResponse(
                    request, f"New incident may not specify {incidentKey.value}"
                )

        json[IncidentJSONKey.number.value] = 0
        json[IncidentJSONKey.created.value] = jsonNow

        # If not provided, set JSON event, state to new, priority to normal

        if IncidentJSONKey.event.value not in json:
            json[IncidentJSONKey.event.value] = event.id

        if IncidentJSONKey.state.value not in json:
            json[IncidentJSONKey.state.value] = IncidentStateJSONValue.new.value

        if IncidentJSONKey.priority.value not in json:
            json[
                IncidentJSONKey.priority.value
            ] = IncidentPriorityJSONValue.normal.value

        # If not provided, set JSON handles, types, entries,
        # incident report numbers to an empty list

        for incidentKey in (
            IncidentJSONKey.rangerHandles,
            IncidentJSONKey.incidentTypes,
            IncidentJSONKey.reportEntries,
            IncidentJSONKey.incidentReportNumbers,
        ):
            if incidentKey.value not in json:
                json[incidentKey.value] = []

        # Set JSON report entry created time to now
        # Set JSON report entry author
        # Set JSON report entry automatic=False

        for entryJSON in json[IncidentJSONKey.reportEntries.value]:
            for reportEntryKey in (
                ReportEntryJSONKey.created,
                ReportEntryJSONKey.author,
                ReportEntryJSONKey.automatic,
            ):
                if reportEntryKey.value in entryJSON:
                    return badRequestResponse(
                        request,
                        f"New report entry may not specify "
                        f"{reportEntryKey.value}",
                    )

            entryJSON[ReportEntryJSONKey.created.value] = jsonNow
            entryJSON[ReportEntryJSONKey.author.value] = author
            entryJSON[ReportEntryJSONKey.automatic.value] = False

        # Deserialize JSON incident

        try:
            incident = modelObjectFromJSONObject(json, Incident)
        except JSONCodecError as e:
            return badRequestResponse(request, str(e))

        # Validate data

        if incident.event != event:
            return badRequestResponse(
                request,
                f"Incident's event {incident.event} does not match event in "
                f"URL {event}",
            )

        # Store the incident

        incident = await self.config.store.createIncident(incident, author)

        self._log.info(
            "User {author} created new incident #{incident.number} via JSON",
            author=author,
            incident=incident,
        )
        self._log.debug(
            "New incident: {json}", json=jsonObjectFromModelObject(incident)
        )

        request.setHeader("Incident-Number", str(incident.number))
        request.setHeader(
            HeaderName.location.value,
            f"{URLs.incidentNumber.asText()}/{incident.number}",
        )
        return noContentResponse(request)

    @router.route(_unprefix(URLs.incidentNumber), methods=("HEAD", "GET"))
    async def readIncidentResource(
        self, request: IRequest, eventID: str, number: str
    ) -> KleinRenderable:
        """
        Incident endpoint.
        """
        event = Event(id=eventID)
        del eventID

        await self.config.authProvider.authorizeRequest(
            request, event, Authorization.readIncidents
        )

        try:
            incidentNumber = int(number)
        except ValueError:
            return notFoundResponse(request)
        del number

        try:
            incident = await self.config.store.incidentWithNumber(
                event, incidentNumber
            )
        except NoSuchIncidentError:
            return notFoundResponse(request)

        data = jsonTextFromObject(jsonObjectFromModelObject(incident)).encode(
            "utf-8"
        )

        return jsonBytes(request, data)

    @router.route(_unprefix(URLs.incidentNumber), methods=("POST",))
    async def editIncidentResource(
        self, request: IRequest, eventID: str, number: str
    ) -> KleinRenderable:
        """
        Incident edit endpoint.
        """
        event = Event(id=eventID)
        del eventID

        await self.config.authProvider.authorizeRequest(
            request, event, Authorization.writeIncidents
        )

        author = request.user.shortNames[0]

        try:
            incidentNumber = int(number)
        except ValueError:
            return notFoundResponse(request)
        del number

        #
        # Get the edits requested by the client
        #
        try:
            edits = objectFromJSONBytesIO(request.content)
        except JSONDecodeError as e:
            return invalidJSONResponse(request, e)

        if not isinstance(edits, dict):
            return badRequestResponse(
                request, "JSON incident must be a dictionary"
            )

        if (
            edits.get(IncidentJSONKey.number.value, incidentNumber)
            != incidentNumber
        ):
            return badRequestResponse(
                request, "Incident number may not be modified"
            )

        UNSET = object()

        created = edits.get(IncidentJSONKey.created.value, UNSET)
        if created is not UNSET:
            return badRequestResponse(
                request, "Incident created time may not be modified"
            )

        IncidentAttributeSetter = Callable[
            [Event, int, Any, str], Awaitable[None]
        ]

        async def applyEdit(
            json: Mapping[str, Any],
            key: Enum,
            setter: IncidentAttributeSetter,
            cast: Optional[Callable[[Any], Any]] = None,
        ) -> None:
            _cast: Callable[[Any], Any]
            if cast is None:

                def _cast(obj: Any) -> Any:
                    return obj

            else:
                _cast = cast
            value = json.get(key.value, UNSET)
            if value is not UNSET:
                await setter(event, incidentNumber, _cast(value), author)

        store = self.config.store

        try:
            await applyEdit(
                edits,
                IncidentJSONKey.priority,
                store.setIncident_priority,
                lambda json: modelObjectFromJSONObject(json, IncidentPriority),
            )
            await applyEdit(
                edits,
                IncidentJSONKey.state,
                store.setIncident_state,
                lambda json: modelObjectFromJSONObject(json, IncidentState),
            )
        except JSONCodecError as e:
            return badRequestResponse(request, str(e))

        await applyEdit(
            edits, IncidentJSONKey.summary, store.setIncident_summary
        )
        await applyEdit(
            edits, IncidentJSONKey.rangerHandles, store.setIncident_rangers
        )
        await applyEdit(
            edits,
            IncidentJSONKey.incidentTypes,
            store.setIncident_incidentTypes,
        )

        location = edits.get(IncidentJSONKey.location.value, UNSET)
        if location is not UNSET:
            if location is None:
                for setter in (
                    store.setIncident_locationName,
                    store.setIncident_locationConcentricStreet,
                    store.setIncident_locationRadialHour,
                    store.setIncident_locationRadialMinute,
                    store.setIncident_locationDescription,
                ):
                    cast(IncidentAttributeSetter, setter)(
                        event, incidentNumber, None, author
                    )
            else:
                await applyEdit(
                    location,
                    LocationJSONKey.name,
                    store.setIncident_locationName,
                )
                await applyEdit(
                    location,
                    RodGarettAddressJSONKey.concentric,
                    store.setIncident_locationConcentricStreet,
                )
                await applyEdit(
                    location,
                    RodGarettAddressJSONKey.radialHour,
                    store.setIncident_locationRadialHour,
                )
                await applyEdit(
                    location,
                    RodGarettAddressJSONKey.radialMinute,
                    store.setIncident_locationRadialMinute,
                )
                await applyEdit(
                    location,
                    RodGarettAddressJSONKey.description,
                    store.setIncident_locationDescription,
                )

        jsonEntries = edits.get(IncidentJSONKey.reportEntries.value, UNSET)
        if jsonEntries is not UNSET:
            now = DateTime.now(TimeZone.utc)

            entries = (
                ReportEntry(
                    author=author,
                    text=jsonEntry[ReportEntryJSONKey.text.value],
                    created=now,
                    automatic=False,
                )
                for jsonEntry in jsonEntries
            )

            await store.addReportEntriesToIncident(
                event, incidentNumber, entries, author
            )

        return noContentResponse(request)

    @router.route(_unprefix(URLs.incidentReports), methods=("HEAD", "GET"))
    async def listIncidentReportsResource(
        self, request: IRequest, eventID: str
    ) -> KleinRenderable:
        """
        Incident reports endpoint.
        """
        event = Event(id=eventID)
        del eventID

        try:
            await self.config.authProvider.authorizeRequest(
                request, event, Authorization.readIncidents
            )
            limitedAccess = False
        except NotAuthorizedError:
            await self.config.authProvider.authorizeRequest(
                request, event, Authorization.writeIncidentReports
            )
            limitedAccess = True

        incidentNumberText = queryValue(request, "incident")

        store = self.config.store

        incidentReports: Iterable[IncidentReport]
        if limitedAccess:
            incidentReports = (
                incidentReport
                for incidentReport in await store.incidentReports(event=event)
                if request.user.rangerHandle
                in (entry.author for entry in incidentReport.reportEntries)
            )
        elif incidentNumberText is None:
            incidentReports = await store.incidentReports(event=event)
        else:
            try:
                incidentNumber = int(incidentNumberText)
            except ValueError:
                return invalidQueryResponse(
                    request, "incident", incidentNumberText
                )

            incidentReports = await store.incidentReportsAttachedToIncident(
                event=event, incidentNumber=incidentNumber
            )

        stream = buildJSONArray(
            jsonTextFromObject(
                jsonObjectFromModelObject(incidentReport)
            ).encode("utf-8")
            for incidentReport in incidentReports
        )

        writeJSONStream(request, stream, None)
        return None

    @router.route(_unprefix(URLs.incidentReports), methods=("POST",))
    async def newIncidentReportResource(
        self, request: IRequest, eventID: str
    ) -> KleinRenderable:
        """
        New incident report endpoint.
        """
        event = Event(id=eventID)
        del eventID

        await self.config.authProvider.authorizeRequest(
            request, event, Authorization.writeIncidentReports
        )

        try:
            json = objectFromJSONBytesIO(request.content)
        except JSONDecodeError as e:
            return invalidJSONResponse(request, e)

        if json.get(IncidentReportJSONKey.event.value, event.id) != event.id:
            return badRequestResponse(
                "Event ID mismatch: "
                f"{json[IncidentReportJSONKey.event.value]} != {event.id}"
            )
        if json.get(IncidentReportJSONKey.incidentNumber.value):
            return badRequestResponse(
                "New incident report may not be attached to an incident: "
                f"{json[IncidentReportJSONKey.incidentNumber.value]}"
            )

        author = request.user.shortNames[0]
        now = DateTime.now(TimeZone.utc)
        jsonNow = jsonObjectFromModelObject(now)

        # Set JSON event id
        # Set JSON incident report number to 0
        # Set JSON incident report created time to now

        for incidentReportKey in (
            IncidentReportJSONKey.number,
            IncidentReportJSONKey.created,
        ):
            if incidentReportKey.value in json:
                return badRequestResponse(
                    request,
                    f"New incident report may not specify "
                    f"{incidentReportKey.value}",
                )

        json[IncidentReportJSONKey.event.value] = event.id
        json[IncidentReportJSONKey.number.value] = 0
        json[IncidentReportJSONKey.created.value] = jsonNow

        # If not provided, set JSON report entries to an empty list

        if IncidentReportJSONKey.reportEntries.value not in json:
            json[IncidentReportJSONKey.reportEntries.value] = []

        # Set JSON report entry created time to now
        # Set JSON report entry author
        # Set JSON report entry automatic=False

        for entryJSON in json[IncidentReportJSONKey.reportEntries.value]:
            for reportEntryKey in (
                ReportEntryJSONKey.created,
                ReportEntryJSONKey.author,
                ReportEntryJSONKey.automatic,
            ):
                if reportEntryKey.value in entryJSON:
                    return badRequestResponse(
                        request,
                        f"New report entry may not specify "
                        f"{reportEntryKey.value}",
                    )

            entryJSON[ReportEntryJSONKey.created.value] = jsonNow
            entryJSON[ReportEntryJSONKey.author.value] = author
            entryJSON[ReportEntryJSONKey.automatic.value] = False

        # Deserialize JSON incident report

        try:
            incidentReport = modelObjectFromJSONObject(json, IncidentReport)
        except JSONCodecError as e:
            return badRequestResponse(request, str(e))

        # Store the incident report

        incidentReport = await self.config.store.createIncidentReport(
            incidentReport, author
        )

        self._log.info(
            "User {author} created new incident report "
            "#{incidentReport.number} via JSON",
            author=author,
            incidentReport=incidentReport,
        )
        self._log.debug(
            "New incident report: {json}",
            json=jsonObjectFromModelObject(incidentReport),
        )

        request.setHeader("Incident-Report-Number", str(incidentReport.number))
        request.setHeader(
            HeaderName.location.value,
            f"{URLs.incidentNumber.asText()}/{incidentReport.number}",
        )
        return noContentResponse(request)

    @router.route(_unprefix(URLs.incidentReport), methods=("HEAD", "GET"))
    async def readIncidentReportResource(
        self, request: IRequest, eventID: str, number: str
    ) -> KleinRenderable:
        """
        Incident report endpoint.
        """
        try:
            incidentReportNumber = int(number)
        except ValueError:
            await self.config.authProvider.authenticateRequest(request)
            return notFoundResponse(request)
        del number

        event = Event(id=eventID)
        del eventID

        incidentReport = await self.config.store.incidentReportWithNumber(
            event, incidentReportNumber
        )

        await self.config.authProvider.authorizeRequestForIncidentReport(
            request, incidentReport
        )

        text = jsonTextFromObject(jsonObjectFromModelObject(incidentReport))

        return jsonBytes(request, text.encode("utf-8"))

    @router.route(_unprefix(URLs.incidentReport), methods=("POST",))
    async def editIncidentReportResource(
        self, request: IRequest, eventID: str, number: str
    ) -> KleinRenderable:
        """
        Incident report edit endpoint.
        """
        event = Event(id=eventID)
        del eventID

        await self.config.authProvider.authorizeRequest(
            request, event, Authorization.writeIncidentReports
        )

        author = request.user.shortNames[0]

        try:
            incidentReportNumber = int(number)
        except ValueError:
            return notFoundResponse(request)
        del number

        store = self.config.store

        #
        # Attach to incident if requested
        #
        action = queryValue(request, "action")

        if action is not None:
            incidentNumberText = queryValue(request, "incident")

            if incidentNumberText is None:
                return invalidQueryResponse(request, "incident")

            try:
                incidentNumber = int(incidentNumberText)
            except ValueError:
                return invalidQueryResponse(
                    request, "incident", incidentNumberText
                )

            if action == "attach":
                await store.attachIncidentReportToIncident(
                    incidentReportNumber, event, incidentNumber, author
                )
            elif action == "detach":
                await store.detachIncidentReportFromIncident(
                    incidentReportNumber, event, incidentNumber, author
                )
            else:
                return invalidQueryResponse(request, "action", action)

        #
        # Get the edits requested by the client
        #
        try:
            edits = objectFromJSONBytesIO(request.content)
        except JSONDecodeError as e:
            return invalidJSONResponse(request, e)

        if not isinstance(edits, dict):
            return badRequestResponse(
                request, "JSON incident report must be a dictionary"
            )

        if (
            edits.get(IncidentReportJSONKey.number.value, incidentReportNumber)
            != incidentReportNumber
        ):
            return badRequestResponse(
                request, "Incident report number may not be modified"
            )

        UNSET = object()

        created = edits.get(IncidentReportJSONKey.created.value, UNSET)
        if created is not UNSET:
            return badRequestResponse(
                request, "Incident report created time may not be modified"
            )

        async def applyEdit(
            json: Mapping[str, Any],
            key: Enum,
            setter: Callable[[Event, int, Any, str], Awaitable[None]],
            cast: Optional[Callable[[Any], Any]] = None,
        ) -> None:
            _cast: Callable[[Any], Any]
            if cast is None:

                def _cast(obj: Any) -> Any:
                    return obj

            else:
                _cast = cast
            value = json.get(key.value, UNSET)
            if value is not UNSET:
                await setter(event, incidentReportNumber, _cast(value), author)

        await applyEdit(
            edits,
            IncidentReportJSONKey.summary,
            store.setIncidentReport_summary,
        )

        jsonEntries = edits.get(
            IncidentReportJSONKey.reportEntries.value, UNSET
        )
        if jsonEntries is not UNSET:
            now = DateTime.now(TimeZone.utc)

            entries = (
                ReportEntry(
                    author=author,
                    text=jsonEntry[ReportEntryJSONKey.text.value],
                    created=now,
                    automatic=False,
                )
                for jsonEntry in jsonEntries
            )

            await store.addReportEntriesToIncidentReport(
                event, incidentReportNumber, entries, author
            )

        return noContentResponse(request)

    @router.route(_unprefix(URLs.acl), methods=("HEAD", "GET"))
    async def readAdminAccessResource(
        self, request: IRequest
    ) -> KleinRenderable:
        """
        Admin access control endpoint.
        """
        await self.config.authProvider.authorizeRequest(
            request, None, Authorization.imsAdmin
        )

        store = self.config.store

        acl = {}
        for event in await store.events():
            acl[event.id] = dict(
                readers=(await store.readers(event)),
                writers=(await store.writers(event)),
                reporters=(await store.reporters(event)),
            )
        return jsonTextFromObject(acl)

    @router.route(_unprefix(URLs.acl), methods=("POST",))
    async def editAdminAccessResource(
        self, request: IRequest
    ) -> KleinRenderable:
        """
        Admin access control edit endpoint.
        """
        await self.config.authProvider.authorizeRequest(
            request, None, Authorization.imsAdmin
        )

        store = self.config.store

        try:
            edits = objectFromJSONBytesIO(request.content)
        except JSONDecodeError as e:
            return invalidJSONResponse(request, e)

        for eventID, acl in edits.items():
            event = Event(id=eventID)
            if "readers" in acl:
                await store.setReaders(event, acl["readers"])
            if "writers" in acl:
                await store.setWriters(event, acl["writers"])
            if "reporters" in acl:
                await store.setReporters(event, acl["reporters"])

        return noContentResponse(request)

    @router.route(_unprefix(URLs.streets), methods=("HEAD", "GET"))
    async def readStreetsResource(self, request: IRequest) -> KleinRenderable:
        """
        Street list endpoint.
        """
        await self.config.authProvider.authorizeRequest(
            request, None, Authorization.imsAdmin
        )

        store = self.config.store

        streets = {}
        for event in await store.events():
            streets[event.id] = await store.concentricStreets(event)
        return jsonTextFromObject(streets)

    @router.route(_unprefix(URLs.streets), methods=("POST",))
    async def editStreetsResource(self, request: IRequest) -> KleinRenderable:
        """
        Street list edit endpoint.
        """
        await self.config.authProvider.authorizeRequest(
            request, None, Authorization.imsAdmin
        )

        store = self.config.store

        try:
            edits = objectFromJSONBytesIO(request.content)
        except JSONDecodeError as e:
            return invalidJSONResponse(request, e)

        for eventID, _streets in edits.items():
            event = Event(id=eventID)
            existing = await store.concentricStreets(event)

            for _streetID, _streetName in existing.items():
                raise NotAuthorizedError("Removal of streets is not allowed.")

        for eventID, streets in edits.items():
            event = Event(id=eventID)
            existing = await store.concentricStreets(event)

            for streetID, streetName in streets.items():
                if streetID not in existing:
                    await store.createConcentricStreet(
                        event, streetID, streetName
                    )

        return noContentResponse(request)

    @router.route(_unprefix(URLs.eventSource), methods=("GET",))
    def eventSourceResource(self, request: IRequest) -> KleinRenderable:
        """
        HTML5 EventSource endpoint.
        """
        self._log.debug("Event source connected: {id}", id=id(request))

        request.setHeader(
            HeaderName.contentType.value, ContentType.eventStream.value
        )

        self.storeObserver.addListener(request)

        def disconnected(f: Failure) -> None:
            f.trap(ConnectionDone)
            self._log.debug("Event source disconnected: {id}", id=id(request))
            self.storeObserver.removeListener(request)

        def finished(_: Any) -> None:
            # We don't expect anything to fire the returned deferred, so
            # this should never happen.
            self.storeObserver.removeListener(request)
            raise AssertionError("This was not expected")

        # Handle disconnect
        request.notifyFinish().addCallbacks(finished, disconnected)

        # Return an unfired deferred, so the connection doesn't close on this
        # end...
        return Deferred()<|MERGE_RESOLUTION|>--- conflicted
+++ resolved
@@ -321,19 +321,11 @@
             getattr(request, "user", None),
         )
 
-<<<<<<< HEAD
         jsonEvents = [
             jsonObjectFromModelObject(event)
             for event in await self.config.store.events()
             if Authorization.readIncidents & await authorizationsForUser(event)
         ]
-=======
-        events = sorted(
-            event
-            for event in await self.config.store.events()
-            if Authorization.readIncidents & await authorizationsForUser(event)
-        )
->>>>>>> f7f07cf2
 
         data = jsonTextFromObject(jsonEvents).encode("utf-8")
 
