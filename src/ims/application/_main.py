--- conflicted
+++ resolved
@@ -21,14 +21,8 @@
 from typing import ClassVar
 
 from attr import Factory, attrib, attrs
-<<<<<<< HEAD
-
-from twisted.logger import ILogObserver, globalLogPublisher
-=======
 from klein import KleinRenderable
 from twisted.logger import globalLogPublisher
-from twisted.python.filepath import FilePath
->>>>>>> aca6ca2f
 from twisted.web.iweb import IRequest
 
 from ims.config import Configuration, URLs
