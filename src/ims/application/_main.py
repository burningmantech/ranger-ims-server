##
# See the file COPYRIGHT for copyright information.
#
# Licensed under the Apache License, Version 2.0 (the "License");
# you may not use this file except in compliance with the License.
# You may obtain a copy of the License at
#
#     http://www.apache.org/licenses/LICENSE-2.0
#
# Unless required by applicable law or agreed to in writing, software
# distributed under the License is distributed on an "AS IS" BASIS,
# WITHOUT WARRANTIES OR CONDITIONS OF ANY KIND, either express or implied.
# See the License for the specific language governing permissions and
# limitations under the License.
##

"""
Incident Management System web service.
"""

from typing import ClassVar

from attrs import Factory, field, frozen
from klein import KleinRenderable
from twisted.logger import globalLogPublisher
from twisted.web.iweb import IRequest

from ims.config import Configuration, URLs
from ims.ext.json import jsonTextFromObject
from ims.ext.klein import ContentType, HeaderName, static

from ._api import APIApplication
from ._eventsource import DataStoreEventSourceLogObserver
from ._klein import Router


__all__ = ("MainApplication",)


def apiApplicationFactory(parent: "MainApplication") -> APIApplication:
    return APIApplication(
        config=parent.config,
        storeObserver=parent.storeObserver,
    )


<<<<<<< HEAD
@attrs(frozen=True, auto_attribs=True, kw_only=True, eq=False)
=======
def authApplicationFactory(parent: "MainApplication") -> AuthApplication:
    return AuthApplication(config=parent.config)


def externalApplicationFactory(
    parent: "MainApplication",
) -> ExternalApplication:
    return ExternalApplication(config=parent.config)


def webApplicationFactory(parent: "MainApplication") -> WebApplication:
    return WebApplication(config=parent.config)


@frozen(kw_only=True, eq=False)
>>>>>>> 9d2ea385
class MainApplication:
    """
    Incident Management System main application.
    """

    router: ClassVar[Router] = Router()

    config: Configuration

    storeObserver: DataStoreEventSourceLogObserver = field(
        factory=DataStoreEventSourceLogObserver, init=False
    )

    apiApplication: APIApplication = field(
        default=Factory(apiApplicationFactory, takes_self=True), init=False
    )

<<<<<<< HEAD
=======
    authApplication: AuthApplication = field(
        default=Factory(authApplicationFactory, takes_self=True), init=False
    )

    externalApplication: ExternalApplication = field(
        default=Factory(externalApplicationFactory, takes_self=True),
        init=False,
    )

    webApplication: WebApplication = field(
        default=Factory(webApplicationFactory, takes_self=True), init=False
    )

>>>>>>> 9d2ea385
    def __attrs_post_init__(self) -> None:
        globalLogPublisher.addObserver(self.storeObserver)

    def __del__(self) -> None:
        globalLogPublisher.removeObserver(self.storeObserver)

    #
    # Static content
    #

    @router.route(URLs.root, methods=("HEAD", "GET"))
    @static
    def rootEndpoint(self, request: IRequest) -> KleinRenderable:
        """
        Server root page.
        """
        return "IMS"

    #
    # URLs
    #

    @router.route(URLs.urlsJS, methods=("HEAD", "GET"))
    @static
    def urlsEndpoint(self, request: IRequest) -> KleinRenderable:
        """
        JavaScript variables for service URLs.
        """
        urls = {
            k: getattr(URLs, k).asText()
            for k in URLs.__dict__
            if not k.startswith("_")
        }

        request.setHeader(
            HeaderName.contentType.value, ContentType.javascript.value
        )

        return "\n".join(
            (f"var url_{k} = {jsonTextFromObject(v)};" for k, v in urls.items())
        )

    #
    # Child application endpoints
    #

    @router.route(URLs.api, branch=True)
    @static
    def apiApplicationEndpoint(self, request: IRequest) -> KleinRenderable:
        """
        API application resource.
        """
        return self.apiApplication.router.resource()<|MERGE_RESOLUTION|>--- conflicted
+++ resolved
@@ -44,25 +44,7 @@
     )
 
 
-<<<<<<< HEAD
-@attrs(frozen=True, auto_attribs=True, kw_only=True, eq=False)
-=======
-def authApplicationFactory(parent: "MainApplication") -> AuthApplication:
-    return AuthApplication(config=parent.config)
-
-
-def externalApplicationFactory(
-    parent: "MainApplication",
-) -> ExternalApplication:
-    return ExternalApplication(config=parent.config)
-
-
-def webApplicationFactory(parent: "MainApplication") -> WebApplication:
-    return WebApplication(config=parent.config)
-
-
 @frozen(kw_only=True, eq=False)
->>>>>>> 9d2ea385
 class MainApplication:
     """
     Incident Management System main application.
@@ -80,22 +62,6 @@
         default=Factory(apiApplicationFactory, takes_self=True), init=False
     )
 
-<<<<<<< HEAD
-=======
-    authApplication: AuthApplication = field(
-        default=Factory(authApplicationFactory, takes_self=True), init=False
-    )
-
-    externalApplication: ExternalApplication = field(
-        default=Factory(externalApplicationFactory, takes_self=True),
-        init=False,
-    )
-
-    webApplication: WebApplication = field(
-        default=Factory(webApplicationFactory, takes_self=True), init=False
-    )
-
->>>>>>> 9d2ea385
     def __attrs_post_init__(self) -> None:
         globalLogPublisher.addObserver(self.storeObserver)
 
