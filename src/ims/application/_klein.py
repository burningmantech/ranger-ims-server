##
# See the file COPYRIGHT for copyright information.
#
# Licensed under the Apache License, Version 2.0 (the "License");
# you may not use this file except in compliance with the License.
# You may obtain a copy of the License at
#
#     http://www.apache.org/licenses/LICENSE-2.0
#
# Unless required by applicable law or agreed to in writing, software
# distributed under the License is distributed on an "AS IS" BASIS,
# WITHOUT WARRANTIES OR CONDITIONS OF ANY KIND, either express or implied.
# See the License for the specific language governing permissions and
# limitations under the License.
##

"""
Incident Management System Klein application.
"""


from collections.abc import Callable, Iterable, Sequence
from functools import wraps
from typing import Any, Optional, cast

from hyperlink import URL
from klein import Klein, KleinRenderable, KleinRouteHandler
from twisted.logger import Logger
from twisted.python.failure import Failure
from twisted.web import http
from twisted.web.iweb import IRenderable, IRequest
from twisted.web.template import renderElement
from werkzeug.exceptions import MethodNotAllowed, NotFound
from werkzeug.routing import RequestRedirect

from ims import __version__ as version
<<<<<<< HEAD
from ims.auth import NotAuthenticatedError, NotAuthorizedError
=======
from ims.auth import (
    InvalidCredentialsError,
    NotAuthenticatedError,
    NotAuthorizedError,
)
from ims.config import URLs
>>>>>>> 8c1431cf
from ims.directory import DirectoryError
from ims.ext.klein import ContentType, HeaderName


__all__ = (
    "Router",
    "queryValue",
    "queryValues",
)


log = Logger()


def renderResponse(f: KleinRouteHandler) -> KleinRouteHandler:
    """
    Decorator to ensure that the returned response is rendered, if applicable.
    Needed because L{Klein.handle_errors} doesn't do rendering for you.
    """

    @wraps(f)
    def wrapper(
        self: Any, request: IRequest, *args: Any, **kwargs: Any
    ) -> KleinRenderable:
        response = f(self, request, *args, **kwargs)

        if IRenderable.providedBy(response):
            return renderElement(request, response)

        return response

    return wrapper


def redirect(
    request: IRequest, location: URL, origin: str | None = None
) -> KleinRenderable:
    """
    Perform a redirect.
    """
    if origin is not None:
        try:
            location = location.set(origin, request.uri.decode("utf-8"))
        except ValueError:
            return badRequestResponse(request, "Invalid origin URI")

    url = location.asText()

    log.debug(
        "Redirect {source} -> {destination}",
        source=request.uri.decode("utf-8"),
        destination=url,
    )

    request.setHeader(HeaderName.contentType.value, ContentType.text.value)
    request.setHeader(HeaderName.location.value, url.encode("utf-8"))
    request.setResponseCode(http.FOUND)

    return f"Moved to {url}"


#
# Error responses
#


def noContentResponse(
    request: IRequest, etag: str | None = None
) -> KleinRenderable:
    """
    Respond with no content.
    """
    request.setResponseCode(http.NO_CONTENT)
    if etag is not None:
        request.setHeader(HeaderName.etag.value, etag)
    return b""


def textResponse(request: IRequest, message: str) -> KleinRenderable:
    """
    Respond with the given text.
    """
    request.setHeader(HeaderName.contentType.value, ContentType.text.value)
    request.setHeader(HeaderName.etag.value, str(hash(message)).encode("ascii"))
    return message.encode("utf-8")


def notFoundResponse(request: IRequest) -> KleinRenderable:
    """
    Respond with a NOT FOUND status.
    """
    log.debug("Resource not found: {request.uri}", request=request)

    request.setResponseCode(http.NOT_FOUND)
    return textResponse(request, "Not found")


def methodNotAllowedResponse(request: IRequest) -> KleinRenderable:
    """
    Respond with a METHOD NOT ALLOWED status.
    """
    log.debug(
        "Method {request.method} not allowed for resource: {request.uri}",
        request=request,
    )

    request.setResponseCode(http.NOT_ALLOWED)
    return textResponse(request, "HTTP method not allowed")


def forbiddenResponse(request: IRequest) -> KleinRenderable:
    """
    Respond with a FORBIDDEN status.
    """
    log.debug(
        "Forbidden resource for user {user}: {request.uri}",
        request=request,
        user=getattr(request, "user", None),
    )

    request.setResponseCode(http.FORBIDDEN)
    return textResponse(request, "Permission denied")


def notAuthenticatedResponse(request: IRequest) -> KleinRenderable:
    """
    Respond with a UNAUTHORIZED status.
    """
    log.debug(
        "Not authenticated resource for user {user}: {request.uri}",
        request=request,
        user=getattr(request, "user", None),
    )

    request.setResponseCode(http.UNAUTHORIZED)
    return textResponse(request, "Not authenticated")


def badRequestResponse(
    request: IRequest, message: str | None = None
) -> KleinRenderable:
    """
    Respond with a BAD REQUEST status.
    """
    log.debug(
        "Bad request for resource: {request.uri}: {message}",
        request=request,
        message=message,
    )

    request.setResponseCode(http.BAD_REQUEST)
    if message is None:
        message = "Bad request"
    else:
        message = str(message)
    return textResponse(request, message)


def invalidJSONResponse(
    request: IRequest, error: Exception | None = None
) -> KleinRenderable:
    """
    Respond with a BAD REQUEST status for invalid JSON request data.
    """
    return badRequestResponse(request, f"Invalid JSON request data: {error}")


def invalidQueryResponse(
    request: IRequest, arg: str, value: str | None = None
) -> KleinRenderable:
    """
    Respond with a BAD REQUEST status due to an invalid query.
    """
    if value is None:
        return badRequestResponse(
            request, f"Invalid query: missing parameter {arg}"
        )
    else:
        return badRequestResponse(request, f"Invalid query: {arg}={value}")


def badGatewayResponse(request: IRequest, message: str) -> KleinRenderable:
    """
    Respond with a BAD GATEWAY status.
    """
    log.debug("Bad gateway: {message}", request=request, message=message)

    request.setResponseCode(http.BAD_GATEWAY)
    return textResponse(request, message)


def internalErrorResponse(
    request: IRequest, message: str | None = None
) -> KleinRenderable:
    """
    Respond with an INTERNAL SERVER ERROR status.
    """
    log.critical(
        "Internal error for resource: {request.uri}: {message}",
        request=request,
        message=message,
    )

    request.setResponseCode(http.INTERNAL_SERVER_ERROR)
    if message is None:
        message = "Internal error"
    else:
        message = f"{message}"
    return textResponse(request, message)


#
# Query arguments
#


def queryValue(
    request: IRequest, name: str, default: str | None = None
) -> str | None:
    """
    Look up the value of a query parameter with the given name in the
    given request.

    @param request: The request to look into.

    @param name: The name of the query parameter to find a value for.

    @param default: The default value to return if no query parameter
        specified by C{name} is found in C{request}.

    @return: The value of the query parameter specified by C{name}, or
        C{default} if there no such query parameter.
        If more than one value is found, return the last value found.
    """
    values = cast(
        Optional[Sequence[bytes]], request.args.get(name.encode("utf-8"))
    )

    if values is None:
        return default

    if len(values) > 0:
        return values[-1].decode("utf-8")
    else:
        return default


def queryValues(
    request: IRequest, name: str, default: Iterable[str] = ()
) -> Iterable[str]:
    """
    Look up the values of a query parameter with the given name in the
    given request.

    @param request: The request to look into.

    @param name: The name of the query parameter to find a value for.

    @param default: The default values to return if no query parameter
        specified by C{name} is found in C{request}.

    @return: The values of the query parameter specified by C{name}, or
        C{default} if there no such query parameter.
    """
    values = cast(Optional[Sequence[bytes]], request.args.get(name))

    if values is None:
        return default

    return (a.decode("utf-8") for a in values)


#
# Router
#


class Router(Klein):
    """
    Klein router.
    """

    def __init__(self) -> None:
        super().__init__()
        self._registerHandlers()

    def route(
        self, url: str | URL, *args: Any, **kwargs: Any
    ) -> Callable[[KleinRouteHandler], KleinRouteHandler]:
        """
        See :meth:`Klein.route`.
        """
        superRoute = super().route

        if isinstance(url, URL):
            url = url.asText()

        def decorator(f: KleinRouteHandler) -> KleinRouteHandler:
            @superRoute(url, *args, **kwargs)
            @wraps(f)
            def wrapper(
                app: Any, request: IRequest, *args: Any, **kwargs: Any
            ) -> KleinRenderable:
                request.setHeader(
                    HeaderName.server.value,
                    f"Incident Management System/{version}",
                )

<<<<<<< HEAD
=======
                # Capture authentication info if sent by the client, (ie. it's
                # been previously asked to authenticate), so we can log it, but
                # don't require authentication.
                app.config.authProvider.checkAuthentication(request)

>>>>>>> 8c1431cf
                return f(app, request, *args, **kwargs)

            return cast(KleinRouteHandler, wrapper)

        return decorator

    def _registerHandlers(self) -> None:
        @self.handle_errors(RequestRedirect)
        @renderResponse
        def requestRedirectError(
            app: Any, request: IRequest, failure: Failure
        ) -> KleinRenderable:
            """
            Redirect.
            """
            assert failure.value is not None
            url = URL.fromText(failure.value.args[0])
            return redirect(request, url)

        @self.handle_errors(NotFound)
        @renderResponse
        def notFoundError(
            app: Any, request: IRequest, failure: Failure
        ) -> KleinRenderable:
            """
            Not found.
            """
            return notFoundResponse(request)

        @self.handle_errors(MethodNotAllowed)
        @renderResponse
        def methodNotAllowedError(
            app: Any, request: IRequest, failure: Failure
        ) -> KleinRenderable:
            """
            HTTP method not allowed.
            """
            return methodNotAllowedResponse(request)

        @self.handle_errors(NotAuthorizedError)
        @renderResponse
        def notAuthorizedError(
            app: Any, request: IRequest, failure: Failure
        ) -> KleinRenderable:
            """
            Not authorized.
            """
            return forbiddenResponse(request)

        @self.handle_errors(InvalidCredentialsError)
        @renderResponse
        def invalidCredentialsError(
            app: Any, request: IRequest, failure: Failure
        ) -> KleinRenderable:
            """
            Invalid credentials.
            """
            return forbiddenResponse(request)

        @self.handle_errors(NotAuthenticatedError)
        @renderResponse
        def notAuthenticatedError(
            app: Any, request: IRequest, failure: Failure
        ) -> KleinRenderable:
            """
            Not authenticated.
            """
            return notAuthenticatedResponse(request)

        @self.handle_errors(DirectoryError)
        @renderResponse
        def directoryError(
            app: Any, request: IRequest, failure: Failure
        ) -> KleinRenderable:
            """
            Directory service error.
            """
            log.critical("Directory service error: {error}", error=failure)
            return internalErrorResponse(request)

        @self.handle_errors
        @renderResponse
        def unknownError(
            app: Any, request: IRequest, failure: Failure
        ) -> KleinRenderable:
            """
            Deal with a request error caught by Klein.
            """
            # This logs the failure traceback for debugging.
            # Klein normally will also display the traceback in the response.
            # We don't do that for a few reasons:
            #  - It's a poor security practice to explain to an attacker what
            #    exactly is causing an internal error.
            #  - Most users don't know what to do with that information.
            #  - The admins should be able to find the errors in the logs.
            #  - Klein doing that is a developer feature; developers can also
            #    watch the logs.
            #  - The traceback is emitted after whatever else was sent with the
            #    request, which often means that it displays like a total mess
            #    in a browser, and that's just pitiful.
            log.failure("Request failed", failure)
            return internalErrorResponse(request)<|MERGE_RESOLUTION|>--- conflicted
+++ resolved
@@ -34,16 +34,11 @@
 from werkzeug.routing import RequestRedirect
 
 from ims import __version__ as version
-<<<<<<< HEAD
-from ims.auth import NotAuthenticatedError, NotAuthorizedError
-=======
 from ims.auth import (
     InvalidCredentialsError,
     NotAuthenticatedError,
     NotAuthorizedError,
 )
-from ims.config import URLs
->>>>>>> 8c1431cf
 from ims.directory import DirectoryError
 from ims.ext.klein import ContentType, HeaderName
 
@@ -352,14 +347,11 @@
                     f"Incident Management System/{version}",
                 )
 
-<<<<<<< HEAD
-=======
                 # Capture authentication info if sent by the client, (ie. it's
                 # been previously asked to authenticate), so we can log it, but
                 # don't require authentication.
                 app.config.authProvider.checkAuthentication(request)
 
->>>>>>> 8c1431cf
                 return f(app, request, *args, **kwargs)
 
             return cast(KleinRouteHandler, wrapper)
