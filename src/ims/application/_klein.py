--- conflicted
+++ resolved
@@ -161,11 +161,7 @@
 
 def notAuthenticatedResponse(request: IRequest) -> KleinRenderable:
     """
-<<<<<<< HEAD
-    Respond with a FORBIDDEN status.
-=======
     Respond with a UNAUTHORIZED status.
->>>>>>> 3012bc74
     """
     log.debug(
         "Not authenticated resource for user {user}: {request.uri}",
