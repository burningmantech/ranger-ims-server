--- conflicted
+++ resolved
@@ -18,11 +18,8 @@
 JSON serialization/deserialization for events
 """
 
-<<<<<<< HEAD
-from typing import Any, Dict, Type
+from typing import Any
 
-=======
->>>>>>> f7f07cf2
 from ._json import registerDeserializer, registerSerializer
 from .._event import Event
 
@@ -30,7 +27,7 @@
 __all__ = ()
 
 
-def serializeEvent(event: Event) -> Dict[str, Any]:
+def serializeEvent(event: Event) -> dict[str, Any]:
     # Add name for future use.
     # Reverse ID to make use of ID where name was intended more visible.
     return dict(id=event.id[::-1], name=event.id)
@@ -39,11 +36,7 @@
 registerSerializer(Event, serializeEvent)
 
 
-<<<<<<< HEAD
-def deserializeEvent(obj: Dict[str, Any], cl: Type[Event]) -> Event:
-=======
-def deserializeEvent(obj: str, cl: type[Event]) -> Event:
->>>>>>> f7f07cf2
+def deserializeEvent(obj: dict[str, Any], cl: type[Event]) -> Event:
     assert cl is Event, (cl, obj)
 
     eventID = obj["id"][::-1]
