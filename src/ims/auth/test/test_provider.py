--- conflicted
+++ resolved
@@ -18,14 +18,9 @@
 Tests for L{ims.auth._provider}.
 """
 
-<<<<<<< HEAD
-from collections.abc import Sequence
+from collections.abc import Callable, Sequence
 from pathlib import Path
-from typing import Any, Callable, Optional
-=======
-from collections.abc import Callable, Sequence
 from typing import Any
->>>>>>> 43124f45
 
 from attr import attrs, evolve
 from hypothesis import assume, given
