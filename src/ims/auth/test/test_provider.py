--- conflicted
+++ resolved
@@ -18,13 +18,9 @@
 Tests for L{ims.auth._provider}.
 """
 
-<<<<<<< HEAD
+from collections.abc import Sequence
 from pathlib import Path
-from typing import Any, Callable, Optional, Sequence
-=======
-from collections.abc import Sequence
 from typing import Any, Callable, Optional
->>>>>>> d7eab83b
 
 from attr import attrs, evolve
 from hypothesis import assume, given
