--- conflicted
+++ resolved
@@ -31,13 +31,9 @@
 from twisted.logger import Logger
 from twisted.web.iweb import IRequest
 
-<<<<<<< HEAD
-from ims.directory import IMSDirectory, IMSUser
+from ims.directory import IMSDirectory, IMSUser, RangerUser
 from ims.ext.json import objectFromJSONText
 from ims.ext.klein import HeaderName
-=======
-from ims.directory import IMSUser, RangerUser
->>>>>>> 3e0275d1
 from ims.model import Event, IncidentReport
 from ims.store import IMSDataStore
 
