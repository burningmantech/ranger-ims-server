--- conflicted
+++ resolved
@@ -18,27 +18,16 @@
 Incident Management System web application authentication provider.
 """
 
-from datetime import datetime as DateTime, timedelta as TimeDelta
+from datetime import datetime as DateTime
+from datetime import timedelta as TimeDelta
 from enum import Flag, auto
 from time import time
-from typing import (
-    Any,
-    ClassVar,
-    Container,
-    Mapping,
-    Optional,
-)
-
-<<<<<<< HEAD
+from typing import Any, ClassVar, Container, Mapping, Optional
+
 from attr import Factory, attrs
-
 from jwcrypto.jwk import JWK
 from jwcrypto.jws import InvalidJWSSignature
 from jwcrypto.jwt import JWT
-
-=======
-from attr import attrs
->>>>>>> aca6ca2f
 from twisted.logger import Logger
 from twisted.web.iweb import IRequest
 
@@ -180,7 +169,6 @@
         @param optional: If true, do not raise NotAuthenticatedError() if no
             user is associated with the request.
         """
-<<<<<<< HEAD
         authorization = request.getHeader(HeaderName.authorization.value)
         if authorization is not None and authorization.startswith("Bearer "):
             token = authorization[7:]
@@ -228,19 +216,16 @@
                     "Valid JWT token for user {subject}", subject=subject
                 )
 
-                request.user = await self.directory.lookupUser(subject)
+                request.user = (  # type: ignore[attr-defined]
+                    await self.directory.lookupUser(subject)
+                )
         else:
             session = request.getSession()
-            request.user = getattr(session, "user", None)
+            request.user = (  # type: ignore[attr-defined]
+                getattr(session, "user", None)
+            )
 
         if not optional and getattr(request, "user", None) is None:
-=======
-        session = request.getSession()
-        user = getattr(session, "user", None)
-        request.user = user  # type: ignore[attr-defined]
-
-        if user is None and not optional:
->>>>>>> aca6ca2f
             self._log.debug("Authentication failed")
             raise NotAuthenticatedError("No user logged in")
 
