--- conflicted
+++ resolved
@@ -23,11 +23,7 @@
 from datetime import timedelta as TimeDelta
 from enum import Flag, auto
 from time import time
-<<<<<<< HEAD
-from typing import Any, ClassVar
-=======
 from typing import Any, ClassVar, cast
->>>>>>> 8c1431cf
 
 from attrs import asdict, field, frozen, mutable
 from attrs.validators import instance_of
@@ -38,10 +34,6 @@
 from twisted.logger import Logger
 from twisted.web.iweb import IRequest
 
-<<<<<<< HEAD
-from ims.directory import IMSDirectory, IMSUser, RangerUser
-from ims.ext.json import objectFromJSONText
-=======
 from ims.directory import (
     DirectoryUser,
     IMSDirectory,
@@ -49,7 +41,6 @@
     IMSUser,
     IMSUserID,
 )
->>>>>>> 8c1431cf
 from ims.ext.klein import HeaderName
 from ims.model import IncidentReport
 from ims.store import IMSDataStore
@@ -281,11 +272,6 @@
         )
         return dict(token=jwt.asText())
 
-<<<<<<< HEAD
-    async def authenticateRequest(
-        self, request: IRequest, optional: bool = False
-    ) -> None:
-=======
     def _userFromBearerAuthorization(
         self, authorization: str | None
     ) -> IMSUser | None:
@@ -343,7 +329,6 @@
             request.user = user  # type: ignore[attr-defined]
 
     def authenticateRequest(self, request: IRequest) -> None:
->>>>>>> 8c1431cf
         """
         Authenticate a request's user.
 
@@ -351,69 +336,9 @@
 
         @raises NotAuthenticatedError: If no user is authenticated.
         """
-<<<<<<< HEAD
-        authorization = request.getHeader(HeaderName.authorization.value)
-        if authorization is not None and authorization.startswith("Bearer "):
-            token = authorization[7:]
-            try:
-                jwt = JWT(jwt=token, key=self._jwtSecret)
-            except InvalidJWSSignature as e:
-                self._log.info(
-                    "Invalid JWT signature in authorization header to "
-                    "{request.uri}",
-                    error=e,
-                    request=request,
-                )
-                raise InvalidCredentialsError("Invalid token") from e
-            else:
-                claims = objectFromJSONText(jwt.claims)
-
-                issuer = claims.get("iss")
-                if issuer != self._jwtIssuer:
-                    raise InvalidCredentialsError(
-                        f"JWT token was issued by {issuer}, "
-                        f"not {self._jwtIssuer}"
-                    )
-
-                now = time()
-
-                issued = claims.get("iat")
-                if issued is None:
-                    raise InvalidCredentialsError("JWT token has no issue time")
-                if issued > now:
-                    raise InvalidCredentialsError(
-                        "JWT token was issued in the future"
-                    )
-
-                expiration = claims.get("iat")
-                if expiration is None:
-                    raise InvalidCredentialsError("JWT token has no expiration")
-                if expiration > now:
-                    raise InvalidCredentialsError("JWT token is expired")
-
-                subject = claims.get("sub")
-                if subject is None:
-                    raise InvalidCredentialsError("JWT token has no subject")
-
-                self._log.debug(
-                    "Valid JWT token for user {subject}", subject=subject
-                )
-
-                request.user = (  # type: ignore[attr-defined]
-                    await self.directory.lookupUser(subject)
-                )
-        else:
-            session = request.getSession()
-            request.user = getattr(  # type: ignore[attr-defined]
-                session, "user", None
-            )
-
-        if not optional and getattr(request, "user", None) is None:
-=======
         self.checkAuthentication(request)
 
         if getattr(request, "user", None) is None:
->>>>>>> 8c1431cf
             self._log.debug("Authentication failed")
             raise NotAuthenticatedError("No user logged in")
 
@@ -508,7 +433,7 @@
         Determine whether the user attached to a request has the required
         authorizations in the context of a given event.
         """
-        await self.authenticateRequest(request)
+        self.authenticateRequest(request)
 
         userAuthorizations = await self.authorizationsForUser(
             request.user, eventID  # type: ignore[attr-defined]
