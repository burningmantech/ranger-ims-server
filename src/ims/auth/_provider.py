##
# See the file COPYRIGHT for copyright information.
#
# Licensed under the Apache License, Version 2.0 (the "License");
# you may not use this file except in compliance with the License.
# You may obtain a copy of the License at
#
#     http://www.apache.org/licenses/LICENSE-2.0
#
# Unless required by applicable law or agreed to in writing, software
# distributed under the License is distributed on an "AS IS" BASIS,
# WITHOUT WARRANTIES OR CONDITIONS OF ANY KIND, either express or implied.
# See the License for the specific language governing permissions and
# limitations under the License.
##

"""
Incident Management System web application authentication provider.
"""

from collections.abc import Container, Mapping
from datetime import datetime as DateTime
from datetime import timedelta as TimeDelta
from enum import Flag, auto
from time import time
from typing import Any, ClassVar

from attr import Factory, attrs
from jwcrypto.jwk import JWK
from jwcrypto.jws import InvalidJWSSignature
from jwcrypto.jwt import JWT
from twisted.logger import Logger
from twisted.web.iweb import IRequest

from ims.directory import IMSDirectory, IMSUser, RangerUser
from ims.ext.json import objectFromJSONText
from ims.ext.klein import HeaderName
from ims.model import IncidentReport
from ims.store import IMSDataStore

from ._exceptions import (
    InvalidCredentialsError,
    NotAuthenticatedError,
    NotAuthorizedError,
)


__all__ = ()


class Authorization(Flag):
    """
    Authorizations
    """

    none = 0

    imsAdmin = auto()

    readPersonnel = auto()

    readIncidents = auto()
    writeIncidents = auto()

    writeIncidentReports = auto()

    all = (
        imsAdmin
        | readPersonnel
        | readIncidents
        | writeIncidents
        | writeIncidentReports
    )


@attrs(frozen=True, auto_attribs=True, kw_only=True)
class AuthProvider:
    """
    Provider for authentication and authorization support.
    """

    _log: ClassVar[Logger] = Logger()
    _jwtIssuer: ClassVar[str] = "ranger-ims-server"

    @attrs(frozen=False, auto_attribs=True, kw_only=True, eq=False)
    class _State:
        """
        Internal mutable state for :class:`RangerDirectory`.
        """

        jwtSecret: object | None = None

    store: IMSDataStore
    directory: IMSDirectory

    requireActive: bool = True
    adminUsers: frozenset[str] = frozenset()
    masterKey: str = ""

    _state: _State = Factory(_State)

    async def verifyPassword(self, user: IMSUser, password: str) -> bool:
        """
        Verify a password for the given user.
        """
        if self.masterKey and password == self.masterKey:
            return True

        try:
            authenticated = await user.verifyPassword(password)
        except Exception as e:
            self._log.critical(
                "Unable to check password for user {user}: {error}",
                user=user,
                error=e,
            )
            authenticated = False

        self._log.debug(
            "Valid credentials for {user}: {result}",
            user=user,
            result=authenticated,
        )

        return authenticated

    @property
    def _jwtSecret(self) -> object:
        if self._state.jwtSecret is None:
            self._log.info("Generating JWT secret")
            self._state.jwtSecret = JWK.generate(kty="oct", size=256)
        return self._state.jwtSecret

    async def credentialsForUser(
        self, user: IMSUser, duration: TimeDelta
    ) -> Mapping[str, Any]:
        """
        Generate a JWT token for the given user.
        """
        now = DateTime.now()
        expiration = now + duration

        token = JWT(
            header=dict(typ="JWT", alg="HS256"),
            claims=dict(
                iss=self._jwtIssuer,  # Issuer
                sub=user.uid,  # Subject
                # aud=None, # Audience
                exp=int(expiration.timestamp()),  # Expiration
                # nbf=None,  # Not before
                iat=int(now.timestamp()),  # Issued at
                # jti=None,  # JWT ID
                preferred_username=user.shortNames[0],
            ),
        )
        token.make_signed_token(self._jwtSecret)
        return dict(token=token.serialize())

    async def authenticateRequest(
        self, request: IRequest, optional: bool = False
    ) -> None:
        """
        Authenticate a request.

        @param request: The request to authenticate.

        @param optional: If true, do not raise NotAuthenticatedError() if no
            user is associated with the request.
        """
        authorization = request.getHeader(HeaderName.authorization.value)
        if authorization is not None and authorization.startswith("Bearer "):
            token = authorization[7:]
            try:
                jwt = JWT(jwt=token, key=self._jwtSecret)
            except InvalidJWSSignature as e:
                self._log.info(
                    "Invalid JWT signature in authorization header to "
                    "{request.uri}",
                    error=e,
                    request=request,
                )
                raise InvalidCredentialsError("Invalid token") from e
            else:
                claims = objectFromJSONText(jwt.claims)

                issuer = claims.get("iss")
                if issuer != self._jwtIssuer:
                    raise InvalidCredentialsError(
                        f"JWT token was issued by {issuer}, "
                        f"not {self._jwtIssuer}"
                    )

                now = time()

                issued = claims.get("iat")
                if issued is None:
                    raise InvalidCredentialsError("JWT token has no issue time")
                if issued > now:
                    raise InvalidCredentialsError(
                        "JWT token was issued in the future"
                    )

                expiration = claims.get("iat")
                if expiration is None:
                    raise InvalidCredentialsError("JWT token has no expiration")
                if expiration > now:
                    raise InvalidCredentialsError("JWT token is expired")

                subject = claims.get("sub")
                if subject is None:
                    raise InvalidCredentialsError("JWT token has no subject")

                self._log.debug(
                    "Valid JWT token for user {subject}", subject=subject
                )

                request.user = (  # type: ignore[attr-defined]
                    await self.directory.lookupUser(subject)
                )
        else:
            session = request.getSession()
            request.user = getattr(  # type: ignore[attr-defined]
                session, "user", None
            )

        if not optional and getattr(request, "user", None) is None:
            self._log.debug("Authentication failed")
            raise NotAuthenticatedError("No user logged in")

<<<<<<< HEAD
    async def authorizationsForUser(
        self, user: IMSUser | None, eventID: str | None
    ) -> Authorization:
        """
        Look up the authorizations that a user has for a given event.
        """

        def matchACL(user: IMSUser | None, acl: Container[str]) -> bool:
            if "**" in acl:
                return True

            if user is not None:
                if self.requireActive and not user.active:
                    return False
=======
    def _matchACL(self, user: IMSUser | None, acl: Container[str]) -> bool:
        if "**" in acl:
            return True

        if user is not None:
            if self.requireActive and not user.active:
                return False
>>>>>>> 3012bc74

                if "*" in acl:
                    return True

                for shortName in user.shortNames:
                    if ("person:" + shortName) in acl:
                        return True

                for group in user.groups:
                    if ("position:" + group) in acl:
                        return True

        return False

    async def authorizationsForUser(
        self, user: IMSUser | None, eventID: str | None
    ) -> Authorization:
        """
        Look up the authorizations that a user has for a given event.
        """
        authorizations = Authorization.none

        if user is not None:
            authorizations |= Authorization.readPersonnel

            for shortName in user.shortNames:
                if shortName in self.adminUsers:
                    authorizations |= Authorization.imsAdmin

        if eventID is not None:
<<<<<<< HEAD
            if matchACL(user, frozenset(await self.store.writers(eventID))):
=======
            if self._matchACL(
                user, frozenset(await self.store.writers(eventID))
            ):
>>>>>>> 3012bc74
                authorizations |= Authorization.writeIncidents
                authorizations |= Authorization.readIncidents
                authorizations |= Authorization.writeIncidentReports

            else:
<<<<<<< HEAD
                if matchACL(user, frozenset(await self.store.readers(eventID))):
                    authorizations |= Authorization.readIncidents

                if matchACL(
                    user, frozenset(await self.store.reporters(eventID))
=======
                if self._matchACL(
                    user, frozenset(await self.store.readers(eventID))
                ):
                    authorizations |= Authorization.readIncidents

                if self._matchACL(
                    user,
                    frozenset(await self.store.reporters(eventID)),
>>>>>>> 3012bc74
                ):
                    authorizations |= Authorization.writeIncidentReports

        self._log.debug(
            "Authz for {user}: {authorizations}",
            user=user,
            authorizations=authorizations,
        )

        return authorizations

    async def authorizeRequest(
        self,
        request: IRequest,
        eventID: str | None,
        requiredAuthorizations: Authorization,
    ) -> None:
        """
        Determine whether the user attached to a request has the required
        authorizations in the context of a given event.
        """
        await self.authenticateRequest(request)

        userAuthorizations = await self.authorizationsForUser(
            request.user, eventID  # type: ignore[attr-defined]
        )
        request.authorizations = (  # type: ignore[attr-defined]
            userAuthorizations
        )

        if not (requiredAuthorizations & userAuthorizations):
            self._log.debug(
                "Authorization failed for {request.user}. "
                "Requires {requiredAuthorizations}, has {userAuthorizations}. "
                "URI: {request.uri}",
                request=request,
                requiredAuthorizations=requiredAuthorizations,
                userAuthorizations=userAuthorizations,
            )
            raise NotAuthorizedError("User not authorized")

    async def authorizeRequestForIncidentReport(
        self, request: IRequest, incidentReport: IncidentReport
    ) -> None:
        """
        Determine whether the user attached to a request has the required
        authorizations to read the incident report with the given number.
        """
        # The author of the incident report should be allowed to read and write
        # to it.

        user: RangerUser = request.user  # type: ignore[attr-defined]

        if user is not None and incidentReport.reportEntries:
            rangerHandle = user.ranger.handle
            for reportEntry in incidentReport.reportEntries:
                if reportEntry.author == rangerHandle:
                    request.authorizations = (  # type: ignore[attr-defined]
                        Authorization.writeIncidentReports
                    )
                    return

        # Otherwise, use the ACL for the event associated with the incident
        # report.

        await self.authorizeRequest(
            request, incidentReport.eventID, Authorization.readIncidents
        )<|MERGE_RESOLUTION|>--- conflicted
+++ resolved
@@ -227,50 +227,33 @@
             self._log.debug("Authentication failed")
             raise NotAuthenticatedError("No user logged in")
 
-<<<<<<< HEAD
+    def _matchACL(self, user: IMSUser | None, acl: Container[str]) -> bool:
+        if "**" in acl:
+            return True
+
+        if user is not None:
+            if self.requireActive and not user.active:
+                return False
+
+                if "*" in acl:
+                    return True
+
+                for shortName in user.shortNames:
+                    if ("person:" + shortName) in acl:
+                        return True
+
+                for group in user.groups:
+                    if ("position:" + group) in acl:
+                        return True
+
+        return False
+
     async def authorizationsForUser(
         self, user: IMSUser | None, eventID: str | None
     ) -> Authorization:
         """
         Look up the authorizations that a user has for a given event.
         """
-
-        def matchACL(user: IMSUser | None, acl: Container[str]) -> bool:
-            if "**" in acl:
-                return True
-
-            if user is not None:
-                if self.requireActive and not user.active:
-                    return False
-=======
-    def _matchACL(self, user: IMSUser | None, acl: Container[str]) -> bool:
-        if "**" in acl:
-            return True
-
-        if user is not None:
-            if self.requireActive and not user.active:
-                return False
->>>>>>> 3012bc74
-
-                if "*" in acl:
-                    return True
-
-                for shortName in user.shortNames:
-                    if ("person:" + shortName) in acl:
-                        return True
-
-                for group in user.groups:
-                    if ("position:" + group) in acl:
-                        return True
-
-        return False
-
-    async def authorizationsForUser(
-        self, user: IMSUser | None, eventID: str | None
-    ) -> Authorization:
-        """
-        Look up the authorizations that a user has for a given event.
-        """
         authorizations = Authorization.none
 
         if user is not None:
@@ -281,25 +264,14 @@
                     authorizations |= Authorization.imsAdmin
 
         if eventID is not None:
-<<<<<<< HEAD
-            if matchACL(user, frozenset(await self.store.writers(eventID))):
-=======
             if self._matchACL(
                 user, frozenset(await self.store.writers(eventID))
             ):
->>>>>>> 3012bc74
                 authorizations |= Authorization.writeIncidents
                 authorizations |= Authorization.readIncidents
                 authorizations |= Authorization.writeIncidentReports
 
             else:
-<<<<<<< HEAD
-                if matchACL(user, frozenset(await self.store.readers(eventID))):
-                    authorizations |= Authorization.readIncidents
-
-                if matchACL(
-                    user, frozenset(await self.store.reporters(eventID))
-=======
                 if self._matchACL(
                     user, frozenset(await self.store.readers(eventID))
                 ):
@@ -308,7 +280,6 @@
                 if self._matchACL(
                     user,
                     frozenset(await self.store.reporters(eventID)),
->>>>>>> 3012bc74
                 ):
                     authorizations |= Authorization.writeIncidentReports
 
