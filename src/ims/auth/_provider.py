--- conflicted
+++ resolved
@@ -20,13 +20,11 @@
 
 from datetime import datetime as DateTime, timedelta as TimeDelta
 from enum import Flag, auto
-<<<<<<< HEAD
 from time import time
 from typing import (
     Any,
     ClassVar,
     Container,
-    FrozenSet,
     Mapping,
     Optional,
 )
@@ -36,11 +34,6 @@
 from jwcrypto.jwk import JWK
 from jwcrypto.jws import InvalidJWSSignature
 from jwcrypto.jwt import JWT
-=======
-from typing import ClassVar, Container, Optional
-
-from attr import attrs
->>>>>>> f7f07cf2
 
 from twisted.logger import Logger
 from twisted.web.iweb import IRequest
