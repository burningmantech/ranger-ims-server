--- conflicted
+++ resolved
@@ -255,11 +255,8 @@
                             "Unable to load personnel data from DMS"
                         )
 
-<<<<<<< HEAD
-                    if elapsed > self.cacheInterval * 5:
-=======
-                    if elapsed > self.cacheInterval:
->>>>>>> 55cbdf14
+                    # Try 2 times before raising an error
+                    if elapsed > self.cacheInterval * 2:
                         raise DatabaseError(
                             f"Unable to load expired personnel data "
                             f"from DMS: {e}"
