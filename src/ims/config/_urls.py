##
# See the file COPYRIGHT for copyright information.
#
# Licensed under the Apache License, Version 2.0 (the "License");
# you may not use this file except in compliance with the License.
# You may obtain a copy of the License at
#
#     http://www.apache.org/licenses/LICENSE-2.0
#
# Unless required by applicable law or agreed to in writing, software
# distributed under the License is distributed on an "AS IS" BASIS,
# WITHOUT WARRANTIES OR CONDITIONS OF ANY KIND, either express or implied.
# See the License for the specific language governing permissions and
# limitations under the License.
##

"""
Incident Management System URL schema.
"""

from typing import ClassVar

from attr import attrs
from hyperlink import URL


__all__ = ()


@attrs(frozen=True, auto_attribs=True, kw_only=True)
class URLs:
    """
    Incident Management System URL schema.
    """

    # Main application

    root: ClassVar[URL] = URL.fromText("/")

    prefix: ClassVar[URL] = root.child("ims").child("")
    urlsJS: ClassVar[URL] = prefix.child("urls.js")

    # API application

    api: ClassVar[URL] = prefix.child("api").child("")
    ping: ClassVar[URL] = api.child("ping").child("")
    bag: ClassVar[URL] = api.child("bag")
    acl: ClassVar[URL] = api.child("access")
    streets: ClassVar[URL] = api.child("streets")
    personnel: ClassVar[URL] = api.child("personnel").child("")
    incidentTypes: ClassVar[URL] = api.child("incident_types").child("")
    events: ClassVar[URL] = api.child("events").child("")
    event: ClassVar[URL] = events.child("<event_id>").child("")
    locations: ClassVar[URL] = event.child("locations").child("")
    incidents: ClassVar[URL] = event.child("incidents").child("")
    incidentNumber: ClassVar[URL] = incidents.child("<number>")
    incidentReports: ClassVar[URL] = event.child("incident_reports").child("")
    incidentReport: ClassVar[URL] = incidentReports.child("<number>")

    eventSource: ClassVar[URL] = api.child("eventsource")

<<<<<<< HEAD
    # API application

    api: ClassVar = prefix.child("api").child("")
    ping: ClassVar = api.child("ping").child("")
    bag: ClassVar = api.child("bag")
    auth: ClassVar = api.child("auth")
    acl: ClassVar = api.child("access")
    streets: ClassVar = api.child("streets")
    personnel: ClassVar = api.child("personnel").child("")
    incidentTypes: ClassVar = api.child("incident_types").child("")
    events: ClassVar = api.child("events").child("")
    event: ClassVar = events.child("<event_id>").child("")
    incidents: ClassVar = event.child("incidents").child("")
    incidentNumber: ClassVar = incidents.child("<incident_number>")
    incidentReports: ClassVar = event.child("incident_reports").child("")
    incidentReport: ClassVar = incidentReports.child("<incident_report_number>")

    eventSource: ClassVar = api.child("eventsource")
=======
    # Static resources
    static: ClassVar[URL] = prefix.child("static")
    styleSheet: ClassVar[URL] = static.child("style.css")
    logo: ClassVar[URL] = static.child("logo.png")

    # Auth application

    auth: ClassVar[URL] = prefix.child("auth").child("")
    login: ClassVar[URL] = auth.child("login")
    logout: ClassVar[URL] = auth.child("logout")

    # External application

    external: ClassVar[URL] = prefix.child("ext").child("")

    jqueryBase: ClassVar[URL] = external.child("jquery").child("")
    jqueryJS: ClassVar[URL] = jqueryBase.child("jquery.min.js")
    jqueryMap: ClassVar[URL] = jqueryBase.child("jquery.min.map")

    bootstrapBase: ClassVar[URL] = external.child("bootstrap").child("")
    bootstrapCSS: ClassVar[URL] = bootstrapBase.child(
        "css", "bootstrap.min.css"
    )
    bootstrapJS: ClassVar[URL] = bootstrapBase.child("js", "bootstrap.min.js")

    dataTablesBase: ClassVar[URL] = external.child("datatables").child("")
    dataTablesJS: ClassVar[URL] = dataTablesBase.child(
        "media", "js", "jquery.dataTables.min.js"
    )
    dataTablesBootstrapCSS: ClassVar[URL] = dataTablesBase.child(
        "media", "css", "dataTables.bootstrap.min.css"
    )
    dataTablesBootstrapJS: ClassVar[URL] = dataTablesBase.child(
        "media", "js", "dataTables.bootstrap.min.js"
    )

    momentJS: ClassVar[URL] = external.child("moment.min.js")

    lscacheJS: ClassVar[URL] = external.child("lscache.min.js")

    # Web application

    app: ClassVar[URL] = prefix.child("app").child("")

    imsJS: ClassVar[URL] = static.child("ims.js")

    admin: ClassVar[URL] = app.child("admin").child("")
    adminJS: ClassVar[URL] = static.child("admin.js")

    adminEvents: ClassVar[URL] = admin.child("events")
    adminEventsJS: ClassVar[URL] = static.child("admin_events.js")

    adminIncidentTypes: ClassVar[URL] = admin.child("types")
    adminIncidentTypesJS: ClassVar[URL] = static.child("admin_types.js")

    adminStreets: ClassVar[URL] = admin.child("streets")
    adminStreetsJS: ClassVar[URL] = static.child("admin_streets.js")

    viewEvents: ClassVar[URL] = app.child("events").child("")
    viewEvent: ClassVar[URL] = viewEvents.child("<event_id>").child("")

    viewIncidents: ClassVar[URL] = viewEvent.child("incidents").child("")
    viewIncidentsTemplate: ClassVar[URL] = app.child("incidents.html")
    viewIncidentsJS: ClassVar[URL] = static.child("incidents.js")
    viewIncidentsRelative: ClassVar[URL] = URL.fromText("incidents").child("")

    viewIncidentNumber: ClassVar[URL] = viewIncidents.child("<number>")
    viewIncidentTemplate: ClassVar[URL] = app.child("incident.html")
    viewIncidentJS: ClassVar[URL] = static.child("incident.js")

    viewIncidentReports: ClassVar[URL] = viewEvent.child(
        "incident_reports"
    ).child("")
    viewIncidentReportsTemplate: ClassVar[URL] = app.child(
        "incident_reports.html"
    )
    viewIncidentReportsJS: ClassVar[URL] = static.child("incident_reports.js")
    viewIncidentReportsRelative: ClassVar[URL] = URL.fromText(
        "incident_reports"
    ).child("")

    viewIncidentReportNew: ClassVar[URL] = viewIncidentReports.child("new")
    viewIncidentReportNumber: ClassVar[URL] = viewIncidentReports.child(
        "<number>"
    )
    viewIncidentReportTemplate: ClassVar[URL] = app.child(
        "incident_report.html"
    )
    viewIncidentReportJS: ClassVar[URL] = static.child("incident_report.js")
>>>>>>> 43124f45
<|MERGE_RESOLUTION|>--- conflicted
+++ resolved
@@ -45,127 +45,18 @@
     api: ClassVar[URL] = prefix.child("api").child("")
     ping: ClassVar[URL] = api.child("ping").child("")
     bag: ClassVar[URL] = api.child("bag")
+    auth: ClassVar[URL] = api.child("auth")
     acl: ClassVar[URL] = api.child("access")
     streets: ClassVar[URL] = api.child("streets")
     personnel: ClassVar[URL] = api.child("personnel").child("")
     incidentTypes: ClassVar[URL] = api.child("incident_types").child("")
     events: ClassVar[URL] = api.child("events").child("")
     event: ClassVar[URL] = events.child("<event_id>").child("")
-    locations: ClassVar[URL] = event.child("locations").child("")
     incidents: ClassVar[URL] = event.child("incidents").child("")
-    incidentNumber: ClassVar[URL] = incidents.child("<number>")
+    incidentNumber: ClassVar[URL] = incidents.child("<incident_number>")
     incidentReports: ClassVar[URL] = event.child("incident_reports").child("")
-    incidentReport: ClassVar[URL] = incidentReports.child("<number>")
-
-    eventSource: ClassVar[URL] = api.child("eventsource")
-
-<<<<<<< HEAD
-    # API application
-
-    api: ClassVar = prefix.child("api").child("")
-    ping: ClassVar = api.child("ping").child("")
-    bag: ClassVar = api.child("bag")
-    auth: ClassVar = api.child("auth")
-    acl: ClassVar = api.child("access")
-    streets: ClassVar = api.child("streets")
-    personnel: ClassVar = api.child("personnel").child("")
-    incidentTypes: ClassVar = api.child("incident_types").child("")
-    events: ClassVar = api.child("events").child("")
-    event: ClassVar = events.child("<event_id>").child("")
-    incidents: ClassVar = event.child("incidents").child("")
-    incidentNumber: ClassVar = incidents.child("<incident_number>")
-    incidentReports: ClassVar = event.child("incident_reports").child("")
-    incidentReport: ClassVar = incidentReports.child("<incident_report_number>")
-
-    eventSource: ClassVar = api.child("eventsource")
-=======
-    # Static resources
-    static: ClassVar[URL] = prefix.child("static")
-    styleSheet: ClassVar[URL] = static.child("style.css")
-    logo: ClassVar[URL] = static.child("logo.png")
-
-    # Auth application
-
-    auth: ClassVar[URL] = prefix.child("auth").child("")
-    login: ClassVar[URL] = auth.child("login")
-    logout: ClassVar[URL] = auth.child("logout")
-
-    # External application
-
-    external: ClassVar[URL] = prefix.child("ext").child("")
-
-    jqueryBase: ClassVar[URL] = external.child("jquery").child("")
-    jqueryJS: ClassVar[URL] = jqueryBase.child("jquery.min.js")
-    jqueryMap: ClassVar[URL] = jqueryBase.child("jquery.min.map")
-
-    bootstrapBase: ClassVar[URL] = external.child("bootstrap").child("")
-    bootstrapCSS: ClassVar[URL] = bootstrapBase.child(
-        "css", "bootstrap.min.css"
-    )
-    bootstrapJS: ClassVar[URL] = bootstrapBase.child("js", "bootstrap.min.js")
-
-    dataTablesBase: ClassVar[URL] = external.child("datatables").child("")
-    dataTablesJS: ClassVar[URL] = dataTablesBase.child(
-        "media", "js", "jquery.dataTables.min.js"
-    )
-    dataTablesBootstrapCSS: ClassVar[URL] = dataTablesBase.child(
-        "media", "css", "dataTables.bootstrap.min.css"
-    )
-    dataTablesBootstrapJS: ClassVar[URL] = dataTablesBase.child(
-        "media", "js", "dataTables.bootstrap.min.js"
+    incidentReport: ClassVar[URL] = incidentReports.child(
+        "<incident_report_number>"
     )
 
-    momentJS: ClassVar[URL] = external.child("moment.min.js")
-
-    lscacheJS: ClassVar[URL] = external.child("lscache.min.js")
-
-    # Web application
-
-    app: ClassVar[URL] = prefix.child("app").child("")
-
-    imsJS: ClassVar[URL] = static.child("ims.js")
-
-    admin: ClassVar[URL] = app.child("admin").child("")
-    adminJS: ClassVar[URL] = static.child("admin.js")
-
-    adminEvents: ClassVar[URL] = admin.child("events")
-    adminEventsJS: ClassVar[URL] = static.child("admin_events.js")
-
-    adminIncidentTypes: ClassVar[URL] = admin.child("types")
-    adminIncidentTypesJS: ClassVar[URL] = static.child("admin_types.js")
-
-    adminStreets: ClassVar[URL] = admin.child("streets")
-    adminStreetsJS: ClassVar[URL] = static.child("admin_streets.js")
-
-    viewEvents: ClassVar[URL] = app.child("events").child("")
-    viewEvent: ClassVar[URL] = viewEvents.child("<event_id>").child("")
-
-    viewIncidents: ClassVar[URL] = viewEvent.child("incidents").child("")
-    viewIncidentsTemplate: ClassVar[URL] = app.child("incidents.html")
-    viewIncidentsJS: ClassVar[URL] = static.child("incidents.js")
-    viewIncidentsRelative: ClassVar[URL] = URL.fromText("incidents").child("")
-
-    viewIncidentNumber: ClassVar[URL] = viewIncidents.child("<number>")
-    viewIncidentTemplate: ClassVar[URL] = app.child("incident.html")
-    viewIncidentJS: ClassVar[URL] = static.child("incident.js")
-
-    viewIncidentReports: ClassVar[URL] = viewEvent.child(
-        "incident_reports"
-    ).child("")
-    viewIncidentReportsTemplate: ClassVar[URL] = app.child(
-        "incident_reports.html"
-    )
-    viewIncidentReportsJS: ClassVar[URL] = static.child("incident_reports.js")
-    viewIncidentReportsRelative: ClassVar[URL] = URL.fromText(
-        "incident_reports"
-    ).child("")
-
-    viewIncidentReportNew: ClassVar[URL] = viewIncidentReports.child("new")
-    viewIncidentReportNumber: ClassVar[URL] = viewIncidentReports.child(
-        "<number>"
-    )
-    viewIncidentReportTemplate: ClassVar[URL] = app.child(
-        "incident_report.html"
-    )
-    viewIncidentReportJS: ClassVar[URL] = static.child("incident_report.js")
->>>>>>> 43124f45
+    eventSource: ClassVar[URL] = api.child("eventsource")